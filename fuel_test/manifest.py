from ipaddr import IPNetwork
import re
from fuel_test.helpers import load, write_config, is_not_essex
from fuel_test.root import root
from fuel_test.settings import INTERFACES, TEST_REPO


class Template(object):
    def __init__(self, path):
        super(Template, self).__init__()
        self.value = load(path)

    def p_(self, value):
        """
        :rtype : str
        """
        if isinstance(value, dict):
            return self._hash(value)
        if isinstance(value, list):
            return self._list(value)
        if isinstance(value, bool):
            return self._bool(value)
        if isinstance(value, int):
            return str(value)
        if isinstance(value, type(None)):
            return 'undef'
        return self._str(value)

    def _hash(self, value):
        return '{%s}' % ','.join(
            ["%s => %s" % (self.p_(k), self.p_(v)) for k, v in value.items()])

    def _list(self, value):
        return '[%s]' % ','.join(["%s" % self.p_(k) for k in value])

    def _str(self, value):
        ret = str(value)
        if ret.startswith('$'):
            return ret
        return "'%s'" % ret

    def _bool(self, value):
        if not value: return 'false'
        return 'true'

    def _replace(self, template, **kwargs):
        for key, value in kwargs.items():
            template, count = re.subn(
                '^(\$' + str(key) + ')\s*=.*', "\\1 = " + self.p_(value),
                template,
                flags=re.MULTILINE)
            if count == 0:
                raise Exception("Variable ${0:>s} not found".format(key))
        return template

    def replace(self, **kwargs):
        self.value = self._replace(self.value, **kwargs)
        return self

    def __str__(self):
        return str(self.value)

    @classmethod
    def stomp(cls):
        return cls(root('deployment', 'puppet', 'mcollective', 'examples',
            'site.pp'))

    @classmethod
    def minimal(cls):
        return cls(root('deployment', 'puppet', 'openstack', 'examples',
            'site_openstack_ha_minimal.pp'))

    @classmethod
    def compact(cls):
        return cls(root('deployment', 'puppet', 'openstack', 'examples',
            'site_openstack_ha_compact.pp'))

    @classmethod
    def full(cls):
        return cls(root('deployment', 'puppet', 'openstack', 'examples',
            'site_openstack_ha_full.pp'))

    @classmethod
    def nagios(cls):
        return cls(root('deployment', 'puppet', 'nagios', 'examples',
                        'master.pp'))


class Manifest(object):
    def mirror_type(self):
        return 'custom'

    def write_manifest(self, remote, manifest):
        write_config(remote, '/etc/puppet/manifests/site.pp',
            str(manifest))

    def public_addresses(self, controllers):
        return dict(map(
            lambda x: (x.name, x.get_ip_address_by_network_name('public')),
            controllers))

    def internal_addresses(self, controllers):
        return dict(map(
            lambda x: (x.name, x.get_ip_address_by_network_name('internal')),
            controllers))

    def addresses(self, nodes):
        return dict(map(
            lambda x:
            (str(x.name),
               {
                   'internal_address': x.get_ip_address_by_network_name('internal'),
                   'public_address': x.get_ip_address_by_network_name('public'),
               },
        ),
            nodes)
        )

    def generate_dns_nameservers_list(self, ci):
        return map(
            lambda x: x.get_ip_address_by_network_name('internal'), ci.nodes().cobblers)

    def describe_node(self, node, role):
        return {'name': str(node.name), 'role' : role,
         'internal_address': node.get_ip_address_by_network_name('internal'),'public_address': node.get_ip_address_by_network_name('public'),}

    def describe_swift_node(self, node, role, zone):
        node_dict = self.describe_node(node, role)
        node_dict.update({'swift_zone': zone})
        node_dict.update({'storage_local_net_ip': node.get_ip_address_by_network_name('internal')})
        node_dict.update({'mountpoints': '1 2\n 2 1'})
        return node_dict

    def generate_nodes_configs_list(self, ci):
        zones = range(1, 50)
        nodes = []
        for node in ci.nodes().computes: nodes.append(self.describe_node(node, 'compute'))
        for node in ci.nodes().controllers[:1]: nodes.append(self.describe_swift_node(node, 'primary-controller', zones.pop()))
        for node in ci.nodes().controllers[1:]: nodes.append(self.describe_swift_node(node, 'controller', zones.pop()))
        for node in ci.nodes().storages: nodes.append(self.describe_swift_node(node, 'storage', zones.pop()))
        for node in ci.nodes().proxies[:1]: nodes.append(self.describe_node(node, 'primary-swift-proxy'))
        for node in ci.nodes().proxies[1:]: nodes.append(self.describe_node(node, 'swift-proxy'))
        for node in ci.nodes().quantums: nodes.append(self.describe_node(node, 'quantum'))
        for node in ci.nodes().masters: nodes.append(self.describe_node(node, 'master'))
        for node in ci.nodes().cobblers: nodes.append(self.describe_node(node, 'cobbler'))
        for node in ci.nodes().stomps: nodes.append(self.describe_node(node, 'stomp'))
        return nodes

    def self_test(self):
        class Node(object):
            def __init__(self, name):
                super(Node, self).__init__()
                self.name = name
            def get_ip_address_by_network_name(self, name):
                return '10.0.55.66'
        print self.addresses([Node('fuel-controller-01'), Node('fuel-controller-02')])

    def external_ip_info(self, ci, quantums):
        floating_network = IPNetwork(ci.floating_network())
        return {
           'public_net_router' : ci.public_router(),
           'ext_bridge'        : quantums[0].get_ip_address_by_network_name('public'),
           'pool_start'        : floating_network[2],
           'pool_end'          : floating_network[-2]
        }

    def hostnames(self, controllers):
        return [x.name for x in controllers]

    def public_interface(self):
        return INTERFACES['public']

    def internal_interface(self):
        return INTERFACES['internal']

    def private_interface(self):
        return INTERFACES['private']

    def physical_volumes(self):
        return ["/dev/vdb"]

    def loopback(self, loopback):
        return "loopback" if loopback else False

    def floating_network(self, ci, quantum):
        if quantum:
            return ci.public_network()
        else:
            return ci.floating_network()

    def fixed_network(self, ci, quantum):
        if quantum:
            return '192.168.111.0/24'
        else:
            return ci.fixed_network()

    def write_openstack_simple_manifest(self, remote, ci, controllers,
<<<<<<< HEAD
                                        use_syslog=False,
                                        quantum=True,
                                        cinder=True, cinder_on_computes=True):
=======
                                        use_syslog=True, quantum=True,
                                        cinder=True, cinder_nodes=None):
        if not cinder_nodes: cinder_nodes = ['controller']
>>>>>>> 692aae42
        template = Template(
            root(
                'deployment', 'puppet', 'openstack', 'examples',
                'site_openstack_simple.pp')).replace(
            floating_range=self.floating_network(ci, quantum),
            fixed_range=self.fixed_network(ci, quantum),
            public_interface=self.public_interface(),
            internal_interface=self.internal_interface(),
            private_interface=self.private_interface(),
            mirror_type=self.mirror_type(),
            #controller_node_address=controllers[0].get_ip_address_by_network_name('internal'),
            #controller_node_public=controllers[0].get_ip_address_by_network_name('public'),
            cinder=cinder,
            cinder_nodes=cinder_nodes,
            nv_physical_volume=self.physical_volumes(),
            nagios_master = controllers[0].name + '.your-domain-name.com',
            external_ipinfo=self.external_ip_info(ci, controllers),
            nodes=self.generate_nodes_configs_list(ci),
            dns_nameservers=self.generate_dns_nameservers_list(ci),
            ntp_servers=['pool.ntp.org',ci.internal_router()],
            default_gateway=ci.public_router(),
            enable_test_repo=TEST_REPO,
            deployment_id = self.deployment_id(ci),
            use_syslog=use_syslog,
            public_netmask = ci.public_net_mask(),
            internal_netmask = ci.internal_net_mask(),
        )
        if is_not_essex():
            template.replace(
                quantum=quantum,
                quantum_netnode_on_cnt=quantum,
            )
        self.write_manifest(remote, template)


    def write_openstack_single_manifest(self, remote, ci,
                                        use_syslog=True,
                                        quantum=True,
                                        cinder=True):
        template = Template(
            root(
                'deployment', 'puppet', 'openstack', 'examples',
                'site_openstack_single.pp')).replace(
            floating_range=self.floating_network(ci, quantum),
            fixed_range=self.fixed_network(ci, quantum),
            public_interface=self.public_interface(),
            private_interface=self.private_interface(),
            mirror_type=self.mirror_type(),
            use_syslog=use_syslog,
            cinder=cinder,
            ntp_servers=['pool.ntp.org',ci.internal_router()],
            quantum=quantum,
            enable_test_repo = TEST_REPO,
        )
        self.write_manifest(remote, template)


    def write_openstack_ha_minimal_manifest(self, remote, template, ci,
                                            controllers, quantums, proxies=None,
                                            use_syslog=True, quantum=True,
                                            loopback=True, cinder=True,
                                            cinder_nodes=None,
                                            quantum_netnode_on_cnt=True,
                                            ha_provider='pacemaker'):
        if not cinder_nodes: cinder_nodes = ['controller']
        template.replace(
            internal_virtual_ip=ci.internal_virtual_ip(),
            public_virtual_ip=ci.public_virtual_ip(),
            floating_range=self.floating_network(ci, quantum),
            fixed_range=self.fixed_network(ci,quantum),
            mirror_type=self.mirror_type(),
            public_interface=self.public_interface(),
            internal_interface=self.internal_interface(),
            private_interface=self.private_interface(),
            nv_physical_volume=self.physical_volumes(),
            use_syslog=use_syslog,
            cinder=cinder,
            cinder_nodes=cinder_nodes,
            nagios_master = controllers[0].name + '.your-domain-name.com',
            external_ipinfo=self.external_ip_info(ci, quantums),
            nodes=self.generate_nodes_configs_list(ci),
            dns_nameservers=self.generate_dns_nameservers_list(ci),
            default_gateway=ci.public_router(),
            ntp_servers=['pool.ntp.org',ci.internal_router()],
            enable_test_repo=TEST_REPO,
            deployment_id = self.deployment_id(ci),
            public_netmask = ci.public_net_mask(),
            internal_netmask = ci.internal_net_mask(),
        )
        if is_not_essex():
            template.replace(
                quantum=quantum,
                quantum_netnode_on_cnt=quantum_netnode_on_cnt,
                ha_provider=ha_provider,
            )

        self.write_manifest(remote, template)


    def write_openstack_manifest(self, remote, template, ci, controllers,
                                 quantums, proxies=None, use_syslog=True,
                                 quantum=True, loopback=True, cinder=True,
                                 cinder_nodes=None, swift=True,
                                 quantum_netnode_on_cnt=True,
                                 ha_provider='pacemaker'):
        if not cinder_nodes: cinder_nodes = ['controller']
        template.replace(
            internal_virtual_ip=ci.internal_virtual_ip(),
            public_virtual_ip=ci.public_virtual_ip(),
            floating_range=self.floating_network(ci, quantum),
            fixed_range=self.fixed_network(ci,quantum),
            mirror_type=self.mirror_type(),
            public_interface=self.public_interface(),
            internal_interface=self.internal_interface(),
            private_interface=self.private_interface(),
            nv_physical_volume=self.physical_volumes(),
            use_syslog=use_syslog,
            cinder=cinder,
            cinder_nodes=cinder_nodes,
            ntp_servers=['pool.ntp.org',ci.internal_router()],
            nagios_master = controllers[0].name + '.your-domain-name.com',
            external_ipinfo=self.external_ip_info(ci, quantums),
            nodes=self.generate_nodes_configs_list(ci),
            dns_nameservers=self.generate_dns_nameservers_list(ci),
            default_gateway=ci.public_router(),
            enable_test_repo=TEST_REPO,
            deployment_id = self.deployment_id(ci),
            public_netmask = ci.public_net_mask(),
            internal_netmask = ci.internal_net_mask(),
        )
        if swift:
            template.replace(swift_loopback=self.loopback(loopback))
        if is_not_essex():
            template.replace(
                quantum=quantum,
                quantum_netnode_on_cnt=quantum_netnode_on_cnt,
                ha_provider=ha_provider,
            )

        self.write_manifest(remote, template)


    def write_swift_manifest(self, remote, controllers,
                             proxies=None):
        template = Template(
            root('deployment', 'puppet', 'swift', 'examples',
                'site.pp'))
        template.replace(
            swift_proxy_address=proxies[0].get_ip_address_by_network_name(
                'internal'),
            controller_node_public=controllers[
                                   0].get_ip_address_by_network_name(
                'public'),
        )
        self.write_manifest(remote, template)

    def write_cobbler_manifest(self, remote, ci, cobblers):
        site_pp = Template(root('deployment', 'puppet', 'cobbler', 'examples',
            'server_site.pp'))
        cobbler = cobblers[0]
        cobbler_address = cobbler.get_ip_address_by_network_name('internal')
        network = IPNetwork(ci.environment().network_by_name(
            'internal').ip_network)
        site_pp.replace(
            server=cobbler_address,
            name_server=cobbler_address,
            next_server=cobbler_address,
            dhcp_start_address=network[5],
            dhcp_end_address=network[-1],
            dhcp_netmask=network.netmask,
            dhcp_gateway=network[1],
            pxetimeout='3000',
            mirror_type=self.mirror_type(),
        )
        self.write_manifest(remote, site_pp)

    def write_stomp_manifest(self, remote):
        self.write_manifest(remote, Template.stomp().replace(
            mirror_type=self.mirror_type()
        ))

    def write_nagios_manifest(self, remote):
        self.write_manifest(remote, Template.nagios())

    def deployment_id(self, ci):
        try:
            return str(int(ci.internal_network().split('.')[2]) + 1)
        except:
            return '250'<|MERGE_RESOLUTION|>--- conflicted
+++ resolved
@@ -195,15 +195,9 @@
             return ci.fixed_network()
 
     def write_openstack_simple_manifest(self, remote, ci, controllers,
-<<<<<<< HEAD
-                                        use_syslog=False,
-                                        quantum=True,
-                                        cinder=True, cinder_on_computes=True):
-=======
-                                        use_syslog=True, quantum=True,
+                                        use_syslog=False, quantum=True,
                                         cinder=True, cinder_nodes=None):
-        if not cinder_nodes: cinder_nodes = ['controller']
->>>>>>> 692aae42
+        if not cinder_nodes: cinder_nodes = ['compute']
         template = Template(
             root(
                 'deployment', 'puppet', 'openstack', 'examples',
@@ -267,7 +261,7 @@
                                             loopback=True, cinder=True,
                                             cinder_nodes=None,
                                             quantum_netnode_on_cnt=True,
-                                            ha_provider='pacemaker'):
+                                 ha_provider='pacemaker'):
         if not cinder_nodes: cinder_nodes = ['controller']
         template.replace(
             internal_virtual_ip=ci.internal_virtual_ip(),
