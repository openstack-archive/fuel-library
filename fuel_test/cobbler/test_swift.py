--- conflicted
+++ resolved
@@ -7,9 +7,11 @@
 
 
     def test_swift(self):
-<<<<<<< HEAD
-        Manifest().write_swift_manifest(remote=self.remote(),
+        Manifest.write_manifest(
+            self.remote(),
+            Manifest().generate_swift_manifest(
             controllers=self.nodes().controllers)
+        )
         if DEBUG:
             extargs = ' -vd --evaltrace'
         else:
@@ -19,18 +21,6 @@
         self.do(self.nodes().storages, 'puppet agent --test'+extargs+' 2>&1')
         self.validate(self.nodes().proxies[0], 'puppet agent --test'+extargs+' 2>&1')
         self.validate(self.nodes().storages, 'puppet agent --test'+extargs+' 2>&1')
-=======
-        Manifest.write_manifest(
-            self.remote(),
-            Manifest().generate_swift_manifest(
-                controllers=self.nodes().controllers)
-        )
-        self.validate(self.nodes().controllers[0], 'puppet agent --test 2>&1')
-        self.do(self.nodes().storages, 'puppet agent --test 2>&1')
-        self.do(self.nodes().storages, 'puppet agent --test 2>&1')
-        self.validate(self.nodes().proxies[0], 'puppet agent --test 2>&1')
-        self.validate(self.nodes().storages, 'puppet agent --test 2>&1')
->>>>>>> 07d31af7
 
 if __name__ == '__main__':
     unittest.main()