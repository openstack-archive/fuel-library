--- conflicted
+++ resolved
@@ -1,12 +1,8 @@
 import unittest
 from fuel_test.cobbler.vm_test_case import CobblerTestCase
 from fuel_test.manifest import Manifest
-<<<<<<< HEAD
-from fuel_test.settings import DEBUG
-=======
 from fuel_test.settings import PUPPET_AGENT_COMMAND
 
->>>>>>> 2aecd1df
 
 class SwiftCase(CobblerTestCase):
 
@@ -15,25 +11,13 @@
         Manifest.write_manifest(
             self.remote(),
             Manifest().generate_swift_manifest(
-            controllers=self.nodes().controllers)
+                controllers=self.nodes().controllers)
         )
-<<<<<<< HEAD
-        if DEBUG:
-            extargs = ' -vd --evaltrace'
-        else:
-            extargs = ''
-        self.validate(self.nodes().controllers[0], 'puppet agent --test'+extargs+' 2>&1')
-        self.do(self.nodes().storages, 'puppet agent --test'+extargs+' 2>&1')
-        self.do(self.nodes().storages, 'puppet agent --test'+extargs+' 2>&1')
-        self.validate(self.nodes().proxies[0], 'puppet agent --test'+extargs+' 2>&1')
-        self.validate(self.nodes().storages, 'puppet agent --test'+extargs+' 2>&1')
-=======
         self.validate(self.nodes().controllers[0], PUPPET_AGENT_COMMAND)
         self.do(self.nodes().storages, PUPPET_AGENT_COMMAND)
         self.do(self.nodes().storages, PUPPET_AGENT_COMMAND)
         self.validate(self.nodes().proxies[0], PUPPET_AGENT_COMMAND)
         self.validate(self.nodes().storages, PUPPET_AGENT_COMMAND)
->>>>>>> 2aecd1df
 
 if __name__ == '__main__':
     unittest.main()