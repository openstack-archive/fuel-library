import unittest
from fuel_test.cobbler.vm_test_case import CobblerTestCase
from fuel_test.config import Config
from fuel_test.helpers import write_config
from fuel_test.manifest import Manifest, Template
<<<<<<< HEAD
from fuel_test.settings import CREATE_SNAPSHOTS, DEBUG
=======
from fuel_test.settings import CREATE_SNAPSHOTS, ASTUTE_USE
>>>>>>> 07d31af7


class FullTestCase(CobblerTestCase):
    def deploy(self):
        if ASTUTE_USE:
            self.prepare_astute()
            self.deploy_by_astute()
        else:
            self.deploy_one_by_one()

    def deploy_one_by_one(self):
        manifest = Manifest().generate_openstack_manifest(
            template=Template.full(),
            ci=self.ci(),
            controllers=self.nodes().controllers,
            proxies=self.nodes().proxies,
            quantums=self.nodes().quantums,
<<<<<<< HEAD
            quantum=True)
        if DEBUG:
            extargs = ' -vd --evaltrace'
        else:
            extargs = ''
        self.validate(self.nodes().proxies[:1], 'puppet agent --test'+extargs+' 2>&1')
        self.validate(self.nodes().proxies[1:], 'puppet agent --test'+extargs+' 2>&1')
        self.validate(self.nodes().storages, 'puppet agent --test'+extargs+' 2>&1')
        self.validate(self.nodes().controllers[:1], 'puppet agent --test'+extargs+' 2>&1')
        self.validate(self.nodes().controllers[1:], 'puppet agent --test'+extargs+' 2>&1')
        self.validate(self.nodes().controllers[:1], 'puppet agent --test'+extargs+' 2>&1')
        self.validate(self.nodes().computes, 'puppet agent --test'+extargs+' 2>&1')
=======
            quantum=True,
            use_syslog=False
        )

        Manifest().write_manifest(remote=self.remote(), manifest=manifest)

        self.validate(self.nodes().proxies[:1], 'puppet agent --test 2>&1')
        self.validate(self.nodes().proxies[1:], 'puppet agent --test 2>&1')
        self.validate(self.nodes().storages, 'puppet agent --test 2>&1')
        self.validate(self.nodes().controllers[:1], 'puppet agent --test 2>&1')
        self.validate(self.nodes().controllers[1:], 'puppet agent --test 2>&1')
        self.validate(self.nodes().controllers[:1], 'puppet agent --test 2>&1')
        self.validate(self.nodes().computes, 'puppet agent --test 2>&1')

    def deploy_by_astute(self):
        self.remote().check_stderr("astute -f /root/astute.yaml")

    def prepare_astute(self):
        config = Config().generate(
            ci=self.ci(),
            nodes=self.nodes(),
            template=Template.full(),
            quantums=self.nodes().quantums,
            swift=False,
            loopback=False,
            use_syslog=False,
            quantum=True
        )
        print "Generated config.yaml:", config
        config_path = "/root/config.yaml"
        write_config(self.remote(), config_path, str(config))
        self.remote().check_call("cobbler_system -f %s" % config_path)
        self.remote().check_stderr("openstack_system -c %s -o /etc/puppet/manifests/site.pp -a /root/astute.yaml" % config_path)


    def test_full(self):
        self.deploy()

>>>>>>> 07d31af7
        if CREATE_SNAPSHOTS:
            self.environment().snapshot('full', force=True)

if __name__ == '__main__':
    unittest.main()<|MERGE_RESOLUTION|>--- conflicted
+++ resolved
@@ -3,11 +3,7 @@
 from fuel_test.config import Config
 from fuel_test.helpers import write_config
 from fuel_test.manifest import Manifest, Template
-<<<<<<< HEAD
-from fuel_test.settings import CREATE_SNAPSHOTS, DEBUG
-=======
-from fuel_test.settings import CREATE_SNAPSHOTS, ASTUTE_USE
->>>>>>> 07d31af7
+from fuel_test.settings import CREATE_SNAPSHOTS, DEBUG, ASTUTE_USE
 
 
 class FullTestCase(CobblerTestCase):
@@ -25,8 +21,12 @@
             controllers=self.nodes().controllers,
             proxies=self.nodes().proxies,
             quantums=self.nodes().quantums,
-<<<<<<< HEAD
-            quantum=True)
+            quantum=True,
+            use_syslog=False
+        )
+
+        Manifest().write_manifest(remote=self.remote(), manifest=manifest)
+
         if DEBUG:
             extargs = ' -vd --evaltrace'
         else:
@@ -38,20 +38,6 @@
         self.validate(self.nodes().controllers[1:], 'puppet agent --test'+extargs+' 2>&1')
         self.validate(self.nodes().controllers[:1], 'puppet agent --test'+extargs+' 2>&1')
         self.validate(self.nodes().computes, 'puppet agent --test'+extargs+' 2>&1')
-=======
-            quantum=True,
-            use_syslog=False
-        )
-
-        Manifest().write_manifest(remote=self.remote(), manifest=manifest)
-
-        self.validate(self.nodes().proxies[:1], 'puppet agent --test 2>&1')
-        self.validate(self.nodes().proxies[1:], 'puppet agent --test 2>&1')
-        self.validate(self.nodes().storages, 'puppet agent --test 2>&1')
-        self.validate(self.nodes().controllers[:1], 'puppet agent --test 2>&1')
-        self.validate(self.nodes().controllers[1:], 'puppet agent --test 2>&1')
-        self.validate(self.nodes().controllers[:1], 'puppet agent --test 2>&1')
-        self.validate(self.nodes().computes, 'puppet agent --test 2>&1')
 
     def deploy_by_astute(self):
         self.remote().check_stderr("astute -f /root/astute.yaml")
@@ -77,7 +63,6 @@
     def test_full(self):
         self.deploy()
 
->>>>>>> 07d31af7
         if CREATE_SNAPSHOTS:
             self.environment().snapshot('full', force=True)
 
