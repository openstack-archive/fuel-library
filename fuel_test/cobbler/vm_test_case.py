--- conflicted
+++ resolved
@@ -33,7 +33,8 @@
                              hostname="master",
                              domain="your-domain-name.com",
                              management_interface=INTERFACES["internal"],
-                             management_ip=self.nodes().masters[0].get_ip_address_by_network_name("internal"),
+                             management_ip=self.nodes().masters[
+                                 0].get_ip_address_by_network_name("internal"),
                              management_mask=self.ci().internal_net_mask(),
                              external_interface=INTERFACES["public"],
                              dhcp_start_address=
@@ -44,13 +45,7 @@
                              external_ip="",
                              external_mask="",
                              parent_proxy=PARENT_PROXY))
-<<<<<<< HEAD
-            print "fuel.defaults was created"
-            self.remote().execute("/usr/local/sbin/bootstrap_admin_node.sh")
-            print "bootstrap_admin_node.sh was started"
-=======
             self.remote().execute("/usr/local/sbin/bootstrap_admin_node.sh --batch-mode")
->>>>>>> 5e539129
             self.prepare_cobbler_environment()
         self.environment().revert('nodes-deployed')
         for node in self.nodes():
@@ -74,7 +69,7 @@
         # Manifest().write_cobbler_manifest(self.remote(), self.ci(), nodes)
 
         # self.validate(nodes, 'puppet agent --test --server master.your-domain-name.com')
-        print "check cobbler ports "
+
         for node in nodes:
             self.assert_cobbler_ports(
                 node.get_ip_address_by_network_name('internal'))
