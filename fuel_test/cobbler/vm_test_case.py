from time import sleep
import unittest
from ipaddr import IPNetwork
from fuel_test import iso_master
from fuel_test.base_test_case import BaseTestCase
from fuel_test.ci.ci_vm import CiVM
from fuel_test.cobbler.cobbler_client import CobblerClient
from fuel_test.config import Config
from fuel_test.helpers import tcp_ping, udp_ping, add_to_hosts, await_node_deploy, write_config
from fuel_test.manifest import Manifest
from fuel_test.settings import CLEAN, USE_ISO, INTERFACES, PARENT_PROXY, DOMAIN_NAME, CURRENT_PROFILE


class CobblerTestCase(BaseTestCase):
    def ci(self):
        if not hasattr(self, '_ci'):
            self._ci = CiVM()
        return self._ci

    def setUp(self):
        if CLEAN:
            self.get_nodes_deployed_state()
        self.update_modules()

    def get_nodes_deployed_state(self):
        if not self.environment().has_snapshot('nodes-deployed'):
            self.ci().get_empty_state()
            self.update_modules()
            self.remote().execute("killall bootstrap_admin_node.sh")
            write_config(self.remote(), "/root/fuel.defaults",
                         iso_master.get_config(
                             hostname="master",
                             domain="your-domain-name.com",
                             management_interface=INTERFACES["internal"],
                             management_ip=self.nodes().masters[
                                 0].get_ip_address_by_network_name("internal"),
                             management_mask=self.ci().internal_net_mask(),
                             external_interface=INTERFACES["public"],
                             dhcp_start_address=
                             IPNetwork(self.ci().internal_network())[50],
                             dhcp_end_address=
                             IPNetwork(self.ci().internal_network())[100],
                             mirror_type='custom',
                             external_ip="",
                             external_mask="",
                             parent_proxy=PARENT_PROXY))
            self.remote().execute("/usr/local/sbin/bootstrap_admin_node.sh --batch-mode")
            self.prepare_cobbler_environment()
        self.environment().revert('nodes-deployed')
        for node in self.nodes():
            node.await('internal')

    def prepare_cobbler_environment(self):
        self.deploy_cobbler()
        if USE_ISO:
            self.configure_cobbler(self.ci().nodes().masters[0])
        else:
            self.configure_cobbler(self.ci().nodes().cobblers[0])
        self.deploy_nodes()

    def deploy_cobbler(self):
        if USE_ISO:
            nodes = self.nodes().masters
        else:
            nodes = self.nodes().cobblers

        # Manifest().write_cobbler_manifest(self.remote(), self.ci(), nodes)

        # self.validate(nodes, 'puppet agent --test --server master.your-domain-name.com')

        for node in nodes:
            self.assert_cobbler_ports(
                node.get_ip_address_by_network_name('internal'))
        self.environment().snapshot('cobbler', force=True)

    def assert_cobbler_ports(self, ip):
        closed_tcp_ports = filter(
            lambda port: not tcp_ping(self.remote().sudo.ssh, ip, port),
            [22, 53, 80, 443])
        closed_udp_ports = filter(
            lambda port: not udp_ping(
                self.remote().sudo.ssh,
                ip, port), [53, 67, 68, 69])
        self.assertEquals(
            {'tcp': [], 'udp': []},
            {'tcp': closed_tcp_ports, 'udp': closed_udp_ports})

    def deploy_stomp_node(self):
        Manifest().generate_stomp_manifest()
        self.validate(self.nodes().stomps, 'puppet agent --test')

    def add_fake_nodes(self):
        cobbler = self.ci().nodes().masters[0]
        stomp_name = self.ci().nodes().stomps[0].name
        client = CobblerClient(
            cobbler.get_ip_address_by_network_name('internal'))
        token = client.login('cobbler', 'cobbler')
        for i in range(1, 100):
            for j in range(1, 100):
                self._add_node(
                    client, token, cobbler,
                    node_name='fake' + str(i),
                    node_mac0="00:17:3e:{0:02x}:{1:02x}:01".format(i, j),
                    node_mac1="00:17:3e:{0:02x}:{1:02x}:02".format(i, j),
                    node_mac2="00:17:3e:{0:02x}:{1:02x}:03".format(i, j),
                    node_ip="192.168.{0:d}.{1:d}".format(i, j),
                    net_mask="255.255.0.0",
                    stomp_name=stomp_name,
                    gateway=self.ci().internal_router()
                )

    def _add_node(self, client, token, cobbler, node_name, node_mac0, node_mac1,
                  node_mac2, node_ip, stomp_name, gateway, net_mask):
        system_id = client.new_system(token)
<<<<<<< HEAD
        if OS_FAMILY == 'centos':
            profile = 'centos64_x86_64'
        else:
            profile = 'ubuntu_1204_x86_64'
=======
        profile = CURRENT_PROFILE
>>>>>>> 47e45d83
        client.modify_system_args(system_id, token,
            ks_meta=Config().get_ks_meta('master.your-domain-name.com',
                                         stomp_name),
            name=node_name,
            hostname=node_name,
            name_servers=cobbler.get_ip_address_by_network_name('internal'),
            name_servers_search="your-domain-name.com",
            profile=profile,
            gateway=gateway,
            netboot_enabled="1")
        client.modify_system(system_id, 'modify_interface', {
            "macaddress-eth0": str(node_mac0),
            "static-eth0": "1",
            "macaddress-eth1": str(node_mac1),
            "ipaddress-eth1": str(node_ip),
            "netmask-eth1": str(net_mask),
            "dnsname-eth1": node_name + DOMAIN_NAME,
            "static-eth1": "1",
            "macaddress-eth2": str(node_mac2),
            "static-eth2": "1"
        }, token)
        client.save_system(system_id, token)
        client.sync(token)

    def add_node(self, client, token, cobbler, node, gateway, net_mask):
        node_name = node.name
        node_mac0 = str(node.interfaces[0].mac_address)
        node_mac1 = str(node.interfaces[1].mac_address)
        node_mac2 = str(node.interfaces[2].mac_address)
        node_ip = str(node.get_ip_address_by_network_name('internal'))
        self._add_node(
            client, token, cobbler, node_name,
            node_mac0, node_mac1, node_mac2, node_ip,
            stomp_name=self.ci().nodes().masters[0].name,
            gateway=gateway, net_mask=net_mask,
        )

    def configure_cobbler(self, cobbler):
        client = CobblerClient(cobbler.get_ip_address_by_network_name('internal'))
        token = client.login('cobbler', 'cobbler')
        master = self.environment().node_by_name('master')
        for node in self.ci().client_nodes():
            self.add_node(client,
                          token,
                          cobbler,
                          node,
                          gateway=cobbler.get_ip_address_by_network_name('internal'),
                          net_mask=self.ci().internal_net_mask()
            )

        remote = master.remote('internal',
                               login='root',
                               password='r00tme')
        add_to_hosts(
            remote,
            master.get_ip_address_by_network_name('internal'),
            master.name,
            master.name + DOMAIN_NAME)

        self.environment().snapshot('cobbler-configured', force=True)

    def deploy_nodes(self):
        cobbler = self.ci().nodes().masters[0]
        for node in self.ci().client_nodes()[:1]:
            node.start()
        for node in self.ci().client_nodes()[:1]:
            await_node_deploy(cobbler.get_ip_address_by_network_name('internal'), node.name)
        for node in self.ci().client_nodes()[1:]:
            node.start()
        for node in self.ci().client_nodes()[1:]:
            await_node_deploy(cobbler.get_ip_address_by_network_name('internal'), node.name)
        for node in self.ci().client_nodes():
            node.await('internal')
        sleep(20)
        #for node in self.ci().client_nodes():
        #    node_remote = node.remote('internal', login='root', password='r00tme')
        #puppet_apply(node_remote, 'class {rsyslog::client: log_remote => true, server => "%s"}' % cobbler_ip)
        self.environment().snapshot('nodes-deployed', force=True)


if __name__ == '__main__':
    unittest.main()



<|MERGE_RESOLUTION|>--- conflicted
+++ resolved
@@ -112,14 +112,7 @@
     def _add_node(self, client, token, cobbler, node_name, node_mac0, node_mac1,
                   node_mac2, node_ip, stomp_name, gateway, net_mask):
         system_id = client.new_system(token)
-<<<<<<< HEAD
-        if OS_FAMILY == 'centos':
-            profile = 'centos64_x86_64'
-        else:
-            profile = 'ubuntu_1204_x86_64'
-=======
         profile = CURRENT_PROFILE
->>>>>>> 47e45d83
         client.modify_system_args(system_id, token,
             ks_meta=Config().get_ks_meta('master.your-domain-name.com',
                                          stomp_name),
@@ -192,7 +185,7 @@
         for node in self.ci().client_nodes()[1:]:
             await_node_deploy(cobbler.get_ip_address_by_network_name('internal'), node.name)
         for node in self.ci().client_nodes():
-            node.await('internal')
+                node.await('internal')
         sleep(20)
         #for node in self.ci().client_nodes():
         #    node_remote = node.remote('internal', login='root', password='r00tme')
