import subprocess
from time import sleep
from devops.helpers.helpers import ssh
import glanceclient
import keystoneclient.v2_0
#from quantumclient.quantum import client as q_client
from quantumclient.v2_0 import client as q_client
import os
from fuel_test.ci.ci_vm import CiVM
from fuel_test.helpers import load, retry, install_packages, switch_off_ip_tables
from fuel_test.root import root
from fuel_test.settings import ADMIN_USERNAME, ADMIN_PASSWORD, ADMIN_TENANT_ESSEX, ADMIN_TENANT_FOLSOM, OS_FAMILY, CIRROS_IMAGE


class Prepare(object):
    def __init__(self):
<<<<<<< HEAD
=======
        self.public_ip = self.ci().public_virtual_ip()
        print "public", self.public_ip
        self.internal_ip = self.ci().public_virtual_ip()
>>>>>>> 07d31af7
        self.controllers = self.ci().nodes().controllers
        if len(self.controllers) == 1:
            self.public_ip = self.controllers[0].get_ip_address_by_network_name('public')
            self.internal_ip = self.controllers[0].get_ip_address_by_network_name('internal')
        else:
            self.public_ip = self.ci().public_virtual_ip()
            self.internal_ip = self.ci().public_virtual_ip()

    def remote(self):
        return ssh(self.public_ip,
                   login='root',
                   password='r00tme').sudo.ssh

    def ci(self):
        if not hasattr(self, '_ci'):
            self._ci = CiVM()
        return self._ci

    def username(self):
        return ADMIN_USERNAME

    def password(self):
        return ADMIN_PASSWORD

    def tenant(self):
        return ADMIN_TENANT_FOLSOM

    def get_auth_url(self):
        return 'http://%s:5000/v2.0/' % self.public_ip

    def make_shared_storage(self):
        self._make_shared_storage(
            self.ci().nodes().controllers[0].name,
            self.ci().nodes().controllers[1:],
            self.ci().internal_network()
        )

    def prepare_tempest_essex_minimal(self):
        self.make_shared_storage()
        self.prepare_tempest_essex()

    def prepare_tempest_folsom_minimal(self):
        self.make_shared_storage()
        self.prepare_tempest_folsom()

    def prepare_tempest_essex(self):
        image_ref, image_ref_alt = self.make_tempest_objects()
        self.tempest_write_config(
            self.tempest_config_essex(image_ref, image_ref_alt))

    def prepare_tempest_folsom(self):
        image_ref, image_ref_alt = self.make_tempest_objects()
        self.tempest_write_config(
            self.tempest_config_folsom(
                image_ref=image_ref,
                image_ref_alt=image_ref_alt,
                path_to_private_key=root('fuel_test', 'config', 'ssh_keys',
                                         'openstack'),
                compute_db_uri='mysql://nova:nova@%s/nova' % self.ci().internal_virtual_ip()
            ))

    def prepare_tempest_grizzly_simple(self):
        image_ref, image_ref_alt, net_id, router_id = self.make_tempest_objects()
        self.tempest_write_config(
            self.tempest_config_grizzly(
                image_ref=image_ref,
                image_ref_alt=image_ref_alt,
                public_network_id=net_id,
                public_router_id=router_id,
                path_to_private_key=root('fuel_test', 'config', 'ssh_keys',
                                         'openstack'),
                compute_db_uri='mysql://nova:nova@%s/nova' % self.internal_ip
            ))

    def tempest_config_grizzly(self, image_ref, image_ref_alt, public_network_id, public_router_id,
                              path_to_private_key,
                              compute_db_uri='mysql://user:pass@localhost/nova'):
        sample = load(
            root('fuel_test', 'config', 'tempest.conf.grizzly.sample'))
        config = sample % {
            'IDENTITY_CATALOG_TYPE': 'identity',
            'IDENTITY_DISABLE_SSL_CHECK': 'true',
            'IDENTITY_USE_SSL': 'false',
            'IDENTITY_URI': 'http://%s:5000/v2.0/' % self.public_ip,
            'IDENTITY_REGION': 'RegionOne',
            'IDENTITY_HOST': self.public_ip,
            'IDENTITY_PORT': '5000',
            'IDENTITY_API_VERSION': 'v2.0',
            'IDENTITY_PATH': 'tokens',
            'IDENTITY_STRATEGY': 'keystone',
            'COMPUTE_ALLOW_TENANT_ISOLATION': 'true',
            'COMPUTE_ALLOW_TENANT_REUSE': 'true',
            'USERNAME': 'tempest1',
            'PASSWORD': 'secret',
            'TENANT_NAME': 'tenant1',
            'ALT_USERNAME': 'tempest2',
            'ALT_PASSWORD': 'secret',
            'ALT_TENANT_NAME': 'tenant2',
            'IMAGE_ID': image_ref,
            'IMAGE_ID_ALT': image_ref_alt,
            'FLAVOR_REF': '1',
            'FLAVOR_REF_ALT': '1', # skip flavor '2' which provides 20Gb ephemerals and lots of RAM...
            'COMPUTE_BUILD_INTERVAL': '10',
            'COMPUTE_BUILD_TIMEOUT': '600',
            'RUN_SSH': 'true',
            'NETWORK_FOR_SSH': 'net04', # todo use private instead of floating?
            'SSH_USER': 'cirros',
            'LIVE_MIGRATION': 'true',
            'USE_BLOCKMIG_FOR_LIVEMIG' : 'true',
            'COMPUTE_CATALOG_TYPE': 'compute',
            'COMPUTE_CREATE_IMAGE_ENABLED': 'true',
            'COMPUTE_RESIZE_AVAILABLE': 'false', # not supported with QEMU...
            'COMPUTE_CHANGE_PASSWORD_AVAILABLE': 'false',
            'COMPUTE_LOG_LEVEL': 'ERROR',
            'COMPUTE_WHITEBOX_ENABLED': 'true',
            'COMPUTE_SOURCE_DIR': '/opt/stack/nova',
            'COMPUTE_CONFIG_PATH': '/etc/nova/nova.conf',
            'COMPUTE_BIN_DIR': '/usr/local/bin',
            'COMPUTE_PATH_TO_PRIVATE_KEY': path_to_private_key,
            'COMPUTE_DB_URI': compute_db_uri,
            'IMAGE_CATALOG_TYPE': 'image',
            'IMAGE_API_VERSION': '1',
            'IMAGE_HOST': self.public_ip,
            'IMAGE_PORT': '9292',
            'IMAGE_USERNAME': 'tempest1',
            'IMAGE_PASSWORD': 'secret',
            'IMAGE_TENANT_NAME': 'tenant1',
            'ADMIN_USER_NAME': ADMIN_USERNAME,
            'ADMIN_PASSWORD': ADMIN_PASSWORD,
            'ADMIN_TENANT_NAME': ADMIN_TENANT_FOLSOM,
            'IDENTITY_ADMIN_USERNAME': ADMIN_USERNAME,
            'IDENTITY_ADMIN_PASSWORD': ADMIN_PASSWORD,
            'IDENTITY_ADMIN_TENANT_NAME': ADMIN_TENANT_FOLSOM,
            'COMPUTE_ADMIN_USERNAME': ADMIN_USERNAME,
            'COMPUTE_ADMIN_PASSWORD': ADMIN_PASSWORD,
            'COMPUTE_ADMIN_TENANT_NAME': ADMIN_TENANT_FOLSOM,
            'IDENTITY_ADMIN_USERNAME': ADMIN_USERNAME,
            'IDENTITY_ADMIN_PASSWORD': ADMIN_PASSWORD,
            'IDENTITY_ADMIN_TENANT_NAME': ADMIN_TENANT_FOLSOM,
            'VOLUME_CATALOG_TYPE': 'volume',
            'VOLUME_BUILD_INTERVAL': '15',
            'VOLUME_BUILD_TIMEOUT': '400',
            'NETWORK_CATALOG_TYPE': 'network',
            'NETWORK_API_VERSION': 'v2.0',
            'QUANTUM': 'true',
            'TENANT_NETS_REACHABLE': 'false',
            'TENANT_NETWORK_CIDR': '192.168.112.0/24', # choose do not overlap with 'net04'
            'TENANT_NETWORK_MASK_BITS': '28', # 29 is too less to test quantum quotas (at least 50 ips needed)
            'PUBLIC_NETWORK_ID': public_network_id,
            'PUBLIC_ROUTER_ID': public_router_id,
        }
        return config

    def tempest_config_folsom(self, image_ref, image_ref_alt,
                              path_to_private_key,
                              compute_db_uri='mysql://user:pass@localhost/nova'):
        sample = load(
            root('fuel_test', 'config', 'tempest.conf.folsom.sample'))
        config = sample % {
            'IDENTITY_USE_SSL': 'false',
            'IDENTITY_HOST': self.public_ip,
            'IDENTITY_PORT': '5000',
            'IDENTITY_API_VERSION': 'v2.0',
            'IDENTITY_PATH': 'tokens',
            'IDENTITY_STRATEGY': 'keystone',
            'COMPUTE_ALLOW_TENANT_ISOLATION': 'true',
            'COMPUTE_ALLOW_TENANT_REUSE': 'true',
            'USERNAME': 'tempest1',
            'PASSWORD': 'secret',
            'TENANT_NAME': 'tenant1',
            'ALT_USERNAME': 'tempest2',
            'ALT_PASSWORD': 'secret',
            'ALT_TENANT_NAME': 'tenant2',
            'IMAGE_ID': image_ref,
            'IMAGE_ID_ALT': image_ref_alt,
            'FLAVOR_REF': '1',
            'FLAVOR_REF_ALT': '2',
            'COMPUTE_BUILD_INTERVAL': '10',
            'COMPUTE_BUILD_TIMEOUT': '600',
            'RUN_SSH': 'false',
            'NETWORK_FOR_SSH': 'novanetwork',
            'COMPUTE_CATALOG_TYPE': 'compute',
            'COMPUTE_CREATE_IMAGE_ENABLED': 'true',
            'COMPUTE_RESIZE_AVAILABLE': 'true',
            'COMPUTE_CHANGE_PASSWORD_AVAILABLE': 'false',
            'COMPUTE_LOG_LEVEL': 'DEBUG',
            'COMPUTE_WHITEBOX_ENABLED': 'true',
            'COMPUTE_SOURCE_DIR': '/opt/stack/nova',
            'COMPUTE_CONFIG_PATH': '/etc/nova/nova.conf',
            'COMPUTE_BIN_DIR': '/usr/local/bin',
            'COMPUTE_PATH_TO_PRIVATE_KEY': path_to_private_key,
            'COMPUTE_DB_URI': compute_db_uri,
            'IMAGE_CATALOG_TYPE': 'image',
            'IMAGE_API_VERSION': '1',
            'IMAGE_HOST': self.public_ip,
            'IMAGE_PORT': '9292',
            'IMAGE_USERNAME': 'tempest1',
            'IMAGE_PASSWORD': 'secret',
            'IMAGE_TENANT_NAME': 'tenant1',
            'COMPUTE_ADMIN_USERNAME': ADMIN_USERNAME,
            'COMPUTE_ADMIN_PASSWORD': ADMIN_PASSWORD,
            'COMPUTE_ADMIN_TENANT_NAME': ADMIN_TENANT_FOLSOM,
            'IDENTITY_ADMIN_USERNAME': ADMIN_USERNAME,
            'IDENTITY_ADMIN_PASSWORD': ADMIN_PASSWORD,
            'IDENTITY_ADMIN_TENANT_NAME': ADMIN_TENANT_FOLSOM,
            'VOLUME_CATALOG_TYPE': 'volume',
            'VOLUME_BUILD_INTERVAL': '10',
            'VOLUME_BUILD_TIMEOUT': '300',
            'NETWORK_CATALOG_TYPE': 'network',
            'NETWORK_API_VERSION': 'v2.0',
        }
        return config

    def tempest_config_essex(self, image_ref, image_ref_alt):
        sample = load(
            root('fuel_test', 'config', 'tempest.conf.essex.sample'))
        config = sample % {
            'HOST': self.public_ip,
            'USERNAME': 'tempest1',
            'PASSWORD': 'secret',
            'TENANT_NAME': 'tenant1',
            'ALT_USERNAME': 'tempest2',
            'ALT_PASSWORD': 'secret',
            'ALT_TENANT_NAME': 'tenant2',
            'IMAGE_ID': image_ref,
            'IMAGE_ID_ALT': image_ref_alt,
            'ADMIN_USER_NAME': ADMIN_USERNAME,
            'ADMIN_PASSWORD': ADMIN_PASSWORD,
            'ADMIN_TENANT_NAME': ADMIN_TENANT_ESSEX,
        }
        return config

    def tempest_write_config(self, config):
        with open(root('..', 'tempest.conf'), 'w') as f:
            f.write(config)

    def _get_images(self, glance, name):
        """ Retrieve all images with a certain name """
        images = [x for x in glance.images.list() if x.name == name]
        return images

    def _get_tenants(self, keystone, name1, name2):
        """ Retrieve all tenants with a certain names """
        tenants = [x for x in keystone.tenants.list() if x.name == name1 or x.name == name2]
        return tenants
       
    def _get_users(self, keystone, name1, name2):
        """ Retrieve all users with a certain names """
        users = [x for x in keystone.users.list() if x.name == name1 or x.name == name2]
        return users

    def make_tempest_objects(self, ):
        keystone = self._get_identity_client()
<<<<<<< HEAD
        tenants = self._get_tenants(keystone, 'tenant1', 'tenant2')
        if len(tenants) > 1:
            tenant1 = tenants[0].id 
            tenant2 = tenants[1].id
        else:
            tenant1 = retry(10, keystone.tenants.create, tenant_name='tenant1')
            tenant2 = retry(10, keystone.tenants.create, tenant_name='tenant2')

        users = self._get_users(keystone, 'tempest1', 'tempest2')
        if len(users) == 0:
            retry(10, keystone.users.create, name='tempest1', password='secret',
              email='tempest1@example.com', tenant_id=tenant1.id)
            retry(10, keystone.users.create, name='tempest2', password='secret',
              email='tempest2@example.com', tenant_id=tenant2.id)
        
=======
        tenant1 = retry(10, keystone.tenants.create, tenant_name='tenant1')
        tenant2 = retry(10, keystone.tenants.create, tenant_name='tenant2')
        retry(10, keystone.users.create, name='tempest1', password='secret', email='tempest1@example.com', tenant_id=tenant1.id)
        retry(10, keystone.users.create, name='tempest2', password='secret', email='tempest2@example.com', tenant_id=tenant2.id)
>>>>>>> 07d31af7
        image_ref, image_ref_alt = self.tempest_add_images()
        net_id, router_id = self.tempest_get_netid_routerid()
        return image_ref, image_ref_alt, net_id, router_id

    def _get_identity_client(self):
        keystone = retry(10, keystoneclient.v2_0.client.Client,
                         username=self.username(), password=self.password(),
                         tenant_name=self.tenant(),
                         auth_url=self.get_auth_url())
        return keystone

    def _get_image_client(self):
        keystone = self._get_identity_client()
        endpoint = keystone.service_catalog.url_for(service_type='image',
                                                    endpoint_type='publicURL')
        return glanceclient.Client('1', endpoint=endpoint,
                                   token=keystone.auth_token)

    def _get_networking_client(self):
        quantum = retry(10, q_client.Client,
                         username=self.username(), password=self.password(),
                         tenant_name=self.tenant(),
                         auth_url=self.get_auth_url())
        return quantum

    def upload(self, glance, name, path):
        image = glance.images.create(
            name=name,
            is_public=True,
            container_format='bare',
            disk_format='qcow2')
        image.update(data=open(path, 'rb'))
        return image.id

    def tempest_add_images(self):
        if not os.path.isfile('cirros-0.3.0-x86_64-disk.img'):
            subprocess.check_call(['wget', CIRROS_IMAGE])
        glance = self._get_image_client()
        images = self._get_images(glance, 'cirros_0.3.0')
        if len(images) > 1:
            return images[0].id, images[1].id
        else:
            return self.upload(glance, 'cirros_0.3.0',
                              'cirros-0.3.0-x86_64-disk.img'), \
                   self.upload(glance, 'cirros_0.3.0',
                              'cirros-0.3.0-x86_64-disk.img')

    def tempest_get_netid_routerid(self):
        networking = self._get_networking_client()
        params = {'router:external': True}
        # Assume only 1 ext net and 1 ext router exists 
        network = networking.list_networks(**params)['networks'][0]['id']
        router = networking.list_routers()['routers'][0]['id']
        return network, router

    def tempest_share_glance_images(self, network):
        if OS_FAMILY == "centos":
            self.remote().check_stderr('chkconfig rpcbind on')
            self.remote().check_stderr('/etc/init.d/rpcbind restart')
            self.remote().check_stderr(
                'echo "/var/lib/glance/images %s(rw,no_root_squash)" >> /etc/exports' % network)
            self.remote().check_stderr('/etc/init.d/nfs restart')
        else:
            install_packages(self.remote(),
                             'nfs-kernel-server nfs-common portmap')
            self.remote().check_stderr(
                'echo "/var/lib/glance/images %s(rw,no_root_squash)" >> /etc/exports' % network)
            self.remote().check_stderr('/etc/init.d/nfs-kernel-server restart')

    def tempest_mount_glance_images(self, remote, host):
        if OS_FAMILY == "centos":
            remote.check_stderr('chkconfig rpcbind on')
            remote.check_stderr('/etc/init.d/rpcbind restart')
            remote.check_stderr(
                'mount %s:/var/lib/glance/images /var/lib/glance/images' % host)
        else:
            install_packages(remote, 'nfs-common portmap')
            remote.check_stderr(
                'mount %s:/var/lib/glance/images /var/lib/glance/images' % host)

    def _make_shared_storage(self, nfs_server, nfs_clients, access_network):
        self.tempest_share_glance_images(access_network)
        switch_off_ip_tables(self.remote())
        self.remote().check_stderr('/etc/init.d/iptables stop')
        sleep(15)
        for client in nfs_clients:
            remote = client.remote(
                'internal', login='root',
                password='r00tme').sudo.ssh
            self.tempest_mount_glance_images(remote, nfs_server)
        sleep(20)


if __name__ == '__main__':
<<<<<<< HEAD
    Prepare().prepare_tempest_grizzly_simple()
=======
    Prepare().prepare_tempest_folsom()
>>>>>>> 07d31af7
<|MERGE_RESOLUTION|>--- conflicted
+++ resolved
@@ -14,19 +14,14 @@
 
 class Prepare(object):
     def __init__(self):
-<<<<<<< HEAD
-=======
-        self.public_ip = self.ci().public_virtual_ip()
-        print "public", self.public_ip
-        self.internal_ip = self.ci().public_virtual_ip()
->>>>>>> 07d31af7
         self.controllers = self.ci().nodes().controllers
         if len(self.controllers) == 1:
             self.public_ip = self.controllers[0].get_ip_address_by_network_name('public')
             self.internal_ip = self.controllers[0].get_ip_address_by_network_name('internal')
         else:
-            self.public_ip = self.ci().public_virtual_ip()
-            self.internal_ip = self.ci().public_virtual_ip()
+        self.public_ip = self.ci().public_virtual_ip()
+        print "public", self.public_ip
+        self.internal_ip = self.ci().public_virtual_ip()
 
     def remote(self):
         return ssh(self.public_ip,
@@ -45,7 +40,7 @@
         return ADMIN_PASSWORD
 
     def tenant(self):
-        return ADMIN_TENANT_FOLSOM
+            return ADMIN_TENANT_FOLSOM
 
     def get_auth_url(self):
         return 'http://%s:5000/v2.0/' % self.public_ip
@@ -246,7 +241,7 @@
             'ALT_TENANT_NAME': 'tenant2',
             'IMAGE_ID': image_ref,
             'IMAGE_ID_ALT': image_ref_alt,
-            'ADMIN_USER_NAME': ADMIN_USERNAME,
+            'ADMIN_USERNAME': ADMIN_USERNAME,
             'ADMIN_PASSWORD': ADMIN_PASSWORD,
             'ADMIN_TENANT_NAME': ADMIN_TENANT_ESSEX,
         }
@@ -273,14 +268,13 @@
 
     def make_tempest_objects(self, ):
         keystone = self._get_identity_client()
-<<<<<<< HEAD
         tenants = self._get_tenants(keystone, 'tenant1', 'tenant2')
         if len(tenants) > 1:
             tenant1 = tenants[0].id 
             tenant2 = tenants[1].id
         else:
-            tenant1 = retry(10, keystone.tenants.create, tenant_name='tenant1')
-            tenant2 = retry(10, keystone.tenants.create, tenant_name='tenant2')
+        tenant1 = retry(10, keystone.tenants.create, tenant_name='tenant1')
+        tenant2 = retry(10, keystone.tenants.create, tenant_name='tenant2')
 
         users = self._get_users(keystone, 'tempest1', 'tempest2')
         if len(users) == 0:
@@ -289,12 +283,6 @@
             retry(10, keystone.users.create, name='tempest2', password='secret',
               email='tempest2@example.com', tenant_id=tenant2.id)
         
-=======
-        tenant1 = retry(10, keystone.tenants.create, tenant_name='tenant1')
-        tenant2 = retry(10, keystone.tenants.create, tenant_name='tenant2')
-        retry(10, keystone.users.create, name='tempest1', password='secret', email='tempest1@example.com', tenant_id=tenant1.id)
-        retry(10, keystone.users.create, name='tempest2', password='secret', email='tempest2@example.com', tenant_id=tenant2.id)
->>>>>>> 07d31af7
         image_ref, image_ref_alt = self.tempest_add_images()
         net_id, router_id = self.tempest_get_netid_routerid()
         return image_ref, image_ref_alt, net_id, router_id
@@ -337,10 +325,10 @@
         if len(images) > 1:
             return images[0].id, images[1].id
         else:
-            return self.upload(glance, 'cirros_0.3.0',
-                              'cirros-0.3.0-x86_64-disk.img'), \
-                   self.upload(glance, 'cirros_0.3.0',
-                              'cirros-0.3.0-x86_64-disk.img')
+        return self.upload(glance, 'cirros_0.3.0',
+                           'cirros-0.3.0-x86_64-disk.img'), \
+               self.upload(glance, 'cirros_0.3.0',
+                           'cirros-0.3.0-x86_64-disk.img')
 
     def tempest_get_netid_routerid(self):
         networking = self._get_networking_client()
@@ -389,8 +377,4 @@
 
 
 if __name__ == '__main__':
-<<<<<<< HEAD
-    Prepare().prepare_tempest_grizzly_simple()
-=======
-    Prepare().prepare_tempest_folsom()
->>>>>>> 07d31af7
+    Prepare().prepare_tempest_grizzly_simple()