import os

OS_FAMILY = os.environ.get('OS_FAMILY', "centos")
PUPPET_GEN = os.environ.get('PUPPET_GEN', "3")

DEFAULT_IMAGES = {
    'centos': '/var/lib/libvirt/images/centos63-cobbler-base.qcow2',
    'ubuntu': '/var/lib/libvirt/images/ubuntu-12.04.1-server-amd64-base.qcow2',
    }

BASE_IMAGE = os.environ.get('BASE_IMAGE', DEFAULT_IMAGES.get(OS_FAMILY))

PUPPET_VERSIONS = {
    'centos': {
        "2": '2.7.20-1.el6',
        "3": '3.0.1-1.el6',
    },
    'ubuntu': {
        "2": '2.7.19-1puppetlabs1',
        "3": '3.1.0-1puppetlabs1'
    },
    }

PUPPET_VERSION = PUPPET_VERSIONS.get(OS_FAMILY).get(PUPPET_GEN)

PUPPET_CLIENT_PACKAGES = {
    'centos': {
        "2": 'puppet-2.7.20-1.el6',
        "3": 'puppet-3.0.1-1.el6',
    },
    'ubuntu': {
        "2": 'puppet=2.7.19-1puppetlabs1 puppet-common=2.7.19-1puppetlabs1',
        "3": 'puppet=3.1.0-1puppetlabs1 puppet-common=3.1.0-1puppetlabs1'
    },
    }

PUPPET_CLIENT_PACKAGE = PUPPET_CLIENT_PACKAGES.get(OS_FAMILY).get(PUPPET_GEN)

ERROR_PREFIXES = {
    "2": "err: ",
    "3": "Error: ",
    }

ERROR_PREFIX = ERROR_PREFIXES.get(PUPPET_GEN)

WARNING_PREFIXES = {
    "2": "warning: ",
    "3": "Warning: ",
    }

WARNING_PREFIX = WARNING_PREFIXES.get(PUPPET_GEN)

PUPPET_MASTER_SERVICE = 'thin'

ADMIN_USERNAME = 'admin'
ADMIN_PASSWORD = 'nova'
ADMIN_TENANT_ESSEX = 'openstack'
ADMIN_TENANT_FOLSOM = 'admin'

CIRROS_IMAGE = os.environ.get('CIRROS_IMAGE', 'http://srv08-srt.srt.mirantis.net/cirros-0.3.0-x86_64-disk.img')
CONTROLLERS = int(os.environ.get('CONTROLLERS', 3))
COMPUTES = int(os.environ.get('COMPUTES', 3))
STORAGES = int(os.environ.get('STORAGES', 3))
PROXIES = int(os.environ.get('PROXIES', 2))


EMPTY_SNAPSHOT = os.environ.get('EMPTY_SNAPSHOT', 'empty')
OPENSTACK_SNAPSHOT = os.environ.get('OPENSTACK_SNAPSHOT', 'openstack')

INTERFACE_ORDER = ('public', 'internal', 'private')

INTERFACES = {
    'public': 'eth0',
    'internal': 'eth1',
    'private': 'eth2',
    }

FORWARDING = {
    'public': os.environ.get('PUBLIC_FORWARD', 'nat'),
    'internal': None,
    'private': None,
    }

DHCP = {
    'public': True,
    'internal': False,
    'private': False,
    }

DEFAULT_POOLS = {
    'centos': {
        'public': '10.108.0.0/16:24',
        'private': '10.108.0.0/16:24',
        'internal': '10.108.0.0/16:24',
    },
    'ubuntu': {
        'public': '10.107.0.0/16:24',
        'private': '10.107.0.0/16:24',
        'internal': '10.107.0.0/16:24',
    },
    }

POOLS = {
    'public': os.environ.get('PUBLIC_POOL',
        DEFAULT_POOLS.get(OS_FAMILY).get('public')).split(':'),
    'private': os.environ.get('PRIVATE_POOL',
        DEFAULT_POOLS.get(OS_FAMILY).get('private')).split(':'),
    'internal': os.environ.get('INTERNAL_POOL',
        DEFAULT_POOLS.get(OS_FAMILY).get('internal')).split(':')
}

TEST_REPO = os.environ.get('TEST_REPO', 'false') == 'true'
EXIST_TAR = os.environ.get('EXIST_TAR', None)
CREATE_SNAPSHOTS = os.environ.get('CREATE_SNAPSHOTS', 'true') == 'true'
CLEAN = os.environ.get('CLEAN', 'true') == 'true'
<<<<<<< HEAD
DEBUG = os.environ.get('DEBUG', 'false') == 'true'
ISO_IMAGE = os.environ.get('ISO_IMAGE', '~/fuel-centos-6.4-x86_64.iso')
ISO = os.environ.get('ISO', '/var/lib/libvirt/images/fuel-centos-6.4-x86_64.iso')
=======
ISO_IMAGE = os.environ.get('ISO_IMAGE', '~/fuel-centos-6.3-x86_64.iso')
>>>>>>> 47e45d83
USE_ISO= os.environ.get('USE_ISO', 'true') == 'true'
PARENT_PROXY = os.environ.get('PARENT_PROXY', '')
PROFILES_COBBLER_COMMON = {
    'centos': 'centos64_x86_64',
    'ubuntu': 'ubuntu_1204_x86_64'
}

CURRENT_PROFILE = PROFILES_COBBLER_COMMON.get(OS_FAMILY)

ASTUTE_USE = os.environ.get('ASTUTE_USE', 'true') == 'true'
DOMAIN_NAME = os.environ.get('DOMAIN_NAME', '.your-domain-name.com')<|MERGE_RESOLUTION|>--- conflicted
+++ resolved
@@ -14,7 +14,7 @@
     'centos': {
         "2": '2.7.20-1.el6',
         "3": '3.0.1-1.el6',
-    },
+        },
     'ubuntu': {
         "2": '2.7.19-1puppetlabs1',
         "3": '3.1.0-1puppetlabs1'
@@ -27,7 +27,7 @@
     'centos': {
         "2": 'puppet-2.7.20-1.el6',
         "3": 'puppet-3.0.1-1.el6',
-    },
+        },
     'ubuntu': {
         "2": 'puppet=2.7.19-1puppetlabs1 puppet-common=2.7.19-1puppetlabs1',
         "3": 'puppet=3.1.0-1puppetlabs1 puppet-common=3.1.0-1puppetlabs1'
@@ -92,34 +92,29 @@
         'public': '10.108.0.0/16:24',
         'private': '10.108.0.0/16:24',
         'internal': '10.108.0.0/16:24',
-    },
+        },
     'ubuntu': {
         'public': '10.107.0.0/16:24',
         'private': '10.107.0.0/16:24',
         'internal': '10.107.0.0/16:24',
-    },
+        },
     }
 
 POOLS = {
     'public': os.environ.get('PUBLIC_POOL',
-        DEFAULT_POOLS.get(OS_FAMILY).get('public')).split(':'),
+                             DEFAULT_POOLS.get(OS_FAMILY).get('public')).split(':'),
     'private': os.environ.get('PRIVATE_POOL',
-        DEFAULT_POOLS.get(OS_FAMILY).get('private')).split(':'),
+                              DEFAULT_POOLS.get(OS_FAMILY).get('private')).split(':'),
     'internal': os.environ.get('INTERNAL_POOL',
-        DEFAULT_POOLS.get(OS_FAMILY).get('internal')).split(':')
+                               DEFAULT_POOLS.get(OS_FAMILY).get('internal')).split(':')
 }
 
 TEST_REPO = os.environ.get('TEST_REPO', 'false') == 'true'
 EXIST_TAR = os.environ.get('EXIST_TAR', None)
 CREATE_SNAPSHOTS = os.environ.get('CREATE_SNAPSHOTS', 'true') == 'true'
 CLEAN = os.environ.get('CLEAN', 'true') == 'true'
-<<<<<<< HEAD
 DEBUG = os.environ.get('DEBUG', 'false') == 'true'
-ISO_IMAGE = os.environ.get('ISO_IMAGE', '~/fuel-centos-6.4-x86_64.iso')
-ISO = os.environ.get('ISO', '/var/lib/libvirt/images/fuel-centos-6.4-x86_64.iso')
-=======
 ISO_IMAGE = os.environ.get('ISO_IMAGE', '~/fuel-centos-6.3-x86_64.iso')
->>>>>>> 47e45d83
 USE_ISO= os.environ.get('USE_ISO', 'true') == 'true'
 PARENT_PROXY = os.environ.get('PARENT_PROXY', '')
 PROFILES_COBBLER_COMMON = {
