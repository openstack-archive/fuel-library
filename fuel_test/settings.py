import os

OS_FAMILY = os.environ.get('OS_FAMILY', "centos")
PUPPET_GEN = os.environ.get('PUPPET_GEN', "3")

DEFAULT_IMAGES = {
    'centos': '/var/lib/libvirt/images/centos63-cobbler-base.qcow2',
    'ubuntu': '/var/lib/libvirt/images/ubuntu-12.04.1-server-amd64-base.qcow2',
}

BASE_IMAGE = os.environ.get('BASE_IMAGE', DEFAULT_IMAGES.get(OS_FAMILY))

PUPPET_VERSIONS = {
    'centos': {
        "2": '2.7.20-1.el6',
        "3": '3.0.1-1.el6',
    },
    'ubuntu': {
        "2": '2.7.19-1puppetlabs1',
        "3": '3.1.0-1puppetlabs1'
    },
}

PUPPET_VERSION = PUPPET_VERSIONS.get(OS_FAMILY).get(PUPPET_GEN)

PUPPET_CLIENT_PACKAGES = {
    'centos': {
        "2": 'puppet-2.7.20-1.el6',
        "3": 'puppet-3.0.1-1.el6',
    },
    'ubuntu': {
        "2": 'puppet=2.7.19-1puppetlabs1 puppet-common=2.7.19-1puppetlabs1',
        "3": 'puppet=3.1.0-1puppetlabs1 puppet-common=3.1.0-1puppetlabs1'
    },
}

PUPPET_CLIENT_PACKAGE = PUPPET_CLIENT_PACKAGES.get(OS_FAMILY).get(PUPPET_GEN)

ERROR_PREFIXES = {
    "2": "err: ",
    "3": "Error: ",
}

ERROR_PREFIX = ERROR_PREFIXES.get(PUPPET_GEN)

WARNING_PREFIXES = {
    "2": "warning: ",
    "3": "Warning: ",
}

WARNING_PREFIX = WARNING_PREFIXES.get(PUPPET_GEN)

PUPPET_MASTER_SERVICE = 'thin'

ADMIN_USERNAME = 'admin'
ADMIN_PASSWORD = 'nova'
ADMIN_TENANT_ESSEX = 'openstack'
ADMIN_TENANT_FOLSOM = 'admin'

CIRROS_IMAGE = 'http://srv08-srt.srt.mirantis.net/cirros-0.3.0-x86_64-disk.img'
CONTROLLERS = int(os.environ.get('CONTROLLERS', 3))
COMPUTES = int(os.environ.get('COMPUTES', 3))
STORAGES = int(os.environ.get('STORAGES', 3))
PROXIES = int(os.environ.get('PROXIES', 2))

EMPTY_SNAPSHOT = os.environ.get('EMPTY_SNAPSHOT', 'empty')
OPENSTACK_SNAPSHOT = os.environ.get('OPENSTACK_SNAPSHOT', 'openstack')

INTERFACE_ORDER = ('public', 'internal', 'private')
ROUTED_INTERFACE = 'none'

INTERFACES = {
    'public': 'eth0',
    'internal': 'eth1',
    'private': 'eth2',
}

DEFAULT_POOLS = {
    'centos': {
<<<<<<< HEAD
        'public': '10.108.0.0/16:24',
=======
        'public': '172.18.95.0/24,172.18.91.0/24:27',
>>>>>>> f7f960ad
        'private': '10.108.0.0/16:24',
        'internal': '10.108.0.0/16:24',
    },
    'ubuntu': {
<<<<<<< HEAD
        'public': '10.107.0.0/16:24',
=======
        'public': '172.18.94.0/24,172.18.90.0/24:27',
>>>>>>> f7f960ad
        'private': '10.107.0.0/16:24',
        'internal': '10.107.0.0/16:24',
    },
}

POOLS = {
    'public': os.environ.get('PUBLIC_POOL',
        DEFAULT_POOLS.get(OS_FAMILY).get('public')).split(':'),
    'private': os.environ.get('PRIVATE_POOL',
        DEFAULT_POOLS.get(OS_FAMILY).get('private')).split(':'),
    'internal': os.environ.get('INTERNAL_POOL',
        DEFAULT_POOLS.get(OS_FAMILY).get('internal')).split(':')
}

TEST_REPO = os.environ.get('TEST_REPO', 'false') == 'true'
EXIST_TAR = os.environ.get('EXIST_TAR', None)
CREATE_SNAPSHOTS = os.environ.get('CREATE_SNAPSHOTS', 'true') == 'true'
CLEAN = os.environ.get('CLEAN', 'true') == 'true'
ISO = os.environ.get('ISO', '/var/lib/libvirt/images/fuel-centos-6.3-x86_64.iso')
USE_ISO= os.environ.get('USE_ISO', 'true') == 'true'<|MERGE_RESOLUTION|>--- conflicted
+++ resolved
@@ -67,7 +67,7 @@
 OPENSTACK_SNAPSHOT = os.environ.get('OPENSTACK_SNAPSHOT', 'openstack')
 
 INTERFACE_ORDER = ('public', 'internal', 'private')
-ROUTED_INTERFACE = 'none'
+ROUTED_INTERFACE = 'public'
 
 INTERFACES = {
     'public': 'eth0',
@@ -77,20 +77,12 @@
 
 DEFAULT_POOLS = {
     'centos': {
-<<<<<<< HEAD
-        'public': '10.108.0.0/16:24',
-=======
         'public': '172.18.95.0/24,172.18.91.0/24:27',
->>>>>>> f7f960ad
         'private': '10.108.0.0/16:24',
         'internal': '10.108.0.0/16:24',
     },
     'ubuntu': {
-<<<<<<< HEAD
-        'public': '10.107.0.0/16:24',
-=======
         'public': '172.18.94.0/24,172.18.90.0/24:27',
->>>>>>> f7f960ad
         'private': '10.107.0.0/16:24',
         'internal': '10.107.0.0/16:24',
     },
