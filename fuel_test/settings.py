import os

OS_FAMILY = os.environ.get('OS_FAMILY', "centos")
PUPPET_GEN = os.environ.get('PUPPET_GEN', "3")

DEFAULT_IMAGES = {
    'centos': '/var/lib/libvirt/images/centos63-cobbler-base.qcow2',
    'ubuntu': '/var/lib/libvirt/images/ubuntu-12.04.1-server-amd64-base.qcow2',
}

BASE_IMAGE = os.environ.get('BASE_IMAGE', DEFAULT_IMAGES.get(OS_FAMILY))

PUPPET_VERSIONS = {
    'centos': {
        "2": '2.7.19-1.el6',
        "3": '3.0.1-1.el6',
    },
    'ubuntu': {
        "2": '2.7.19-1puppetlabs2',
        "3": '3.0.1-1puppetlabs1'
    },
}

PUPPET_VERSION = PUPPET_VERSIONS.get(OS_FAMILY).get(PUPPET_GEN)
PUPPET_MASTER_VERSION = PUPPET_VERSIONS.get('centos').get(PUPPET_GEN)

PUPPET_CLIENT_PACKAGES = {
    'centos': {
        "2": 'puppet-2.7.19-1.el6',
        "3": 'puppet-3.0.1-1.el6',
    },
    'ubuntu': {
        "2": 'puppet=2.7.19-1puppetlabs2 puppet-common=2.7.19-1puppetlabs2',
        "3": 'puppet=3.0.1-1puppetlabs1 puppet-common=3.0.1-1puppetlabs1'
    },
}

PUPPET_CLIENT_PACKAGE = PUPPET_CLIENT_PACKAGES.get(OS_FAMILY).get(PUPPET_GEN)

ERROR_PREFIXES = {
    "2": "err: ",
    "3": "Error: ",
}

ERROR_PREFIX = ERROR_PREFIXES.get(PUPPET_GEN)

WARNING_PREFIXES = {
    "2": "warning: ",
    "3": "Warning: ",
}

WARNING_PREFIX = WARNING_PREFIXES.get(PUPPET_GEN)

PUPPET_MASTER_SERVICE = 'thin'

ADMIN_USERNAME = 'admin'
ADMIN_PASSWORD = 'nova'
ADMIN_TENANT_ESSEX = 'openstack'
ADMIN_TENANT_FOLSOM = 'admin'

CIRROS_IMAGE = 'http://srv08-srt.srt.mirantis.net/cirros-0.3.0-x86_64-disk.img'
CONTROLLERS = int(os.environ.get('CONTROLLERS', 3))
COMPUTES = int(os.environ.get('COMPUTES', 3))
STORAGES = int(os.environ.get('STORAGES', 3))
PROXIES = int(os.environ.get('PROXIES', 2))

EMPTY_SNAPSHOT = os.environ.get('EMPTY_SNAPSHOT', 'empty')
OPENSTACK_SNAPSHOT = os.environ.get('OPENSTACK_SNAPSHOT', 'openstack')

INTERFACE_ORDER = ('public', 'internal', 'private')

INTERFACES = {
    'public': 'eth0',
    'internal': 'eth1',
    'private': 'eth2',
}

FORWARDING = {
    'public': os.environ.get('PUBLIC_FORWARD', 'nat'),
    'internal': None,
    'private': None,
}

DHCP = {
    'public': True,
    'internal': False,
    'private': False,
}

DEFAULT_POOLS = {
    'centos': {
        'public': '10.108.0.0/16:24',
        'private': '10.108.0.0/16:24',
        'internal': '10.108.0.0/16:24',
    },
    'ubuntu': {
        'public': '10.107.0.0/16:24',
        'private': '10.107.0.0/16:24',
        'internal': '10.107.0.0/16:24',
    },
}

POOLS = {
    'public': os.environ.get('PUBLIC_POOL',
                             DEFAULT_POOLS.get(OS_FAMILY).get('public')).split(':'),
    'private': os.environ.get('PRIVATE_POOL',
                              DEFAULT_POOLS.get(OS_FAMILY).get('private')).split(':'),
    'internal': os.environ.get('INTERNAL_POOL',
                               DEFAULT_POOLS.get(OS_FAMILY).get('internal')).split(':')
}

TEST_REPO = os.environ.get('TEST_REPO', 'false') == 'true'
EXIST_TAR = os.environ.get('EXIST_TAR', None)
CREATE_SNAPSHOTS = os.environ.get('CREATE_SNAPSHOTS', 'true') == 'true'
CLEAN = os.environ.get('CLEAN', 'true') == 'true'
ISO_IMAGE = os.environ.get('ISO_IMAGE', '~/fuel-centos-6.3-x86_64.iso')
<<<<<<< HEAD
USE_ISO= os.environ.get('USE_ISO', 'true') == 'true'
PARENT_PROXY = os.environ.get('PARENT_PROXY', '')
=======
USE_ISO = os.environ.get('USE_ISO', 'true') == 'true'
PARENT_PROXY = os.environ.get('PARENT_PROXY', "172.18.3.14")
>>>>>>> 5587ae5b
PROFILES_COBBLER_COMMON = {
    'centos': 'centos64_x86_64',
    'ubuntu': 'ubuntu_1204_x86_64'
}

CURRENT_PROFILE = PROFILES_COBBLER_COMMON.get(OS_FAMILY)

ASTUTE_USE = os.environ.get('ASTUTE_USE', 'true') == 'true'
DOMAIN_NAME = os.environ.get('DOMAIN_NAME', '.localdomain')
PUPPET_AGENT_COMMAND = 'puppet agent --test 2>&1'<|MERGE_RESOLUTION|>--- conflicted
+++ resolved
@@ -14,7 +14,7 @@
     'centos': {
         "2": '2.7.19-1.el6',
         "3": '3.0.1-1.el6',
-    },
+        },
     'ubuntu': {
         "2": '2.7.19-1puppetlabs2',
         "3": '3.0.1-1puppetlabs1'
@@ -28,7 +28,7 @@
     'centos': {
         "2": 'puppet-2.7.19-1.el6',
         "3": 'puppet-3.0.1-1.el6',
-    },
+        },
     'ubuntu': {
         "2": 'puppet=2.7.19-1puppetlabs2 puppet-common=2.7.19-1puppetlabs2',
         "3": 'puppet=3.0.1-1puppetlabs1 puppet-common=3.0.1-1puppetlabs1'
@@ -92,12 +92,12 @@
         'public': '10.108.0.0/16:24',
         'private': '10.108.0.0/16:24',
         'internal': '10.108.0.0/16:24',
-    },
+        },
     'ubuntu': {
         'public': '10.107.0.0/16:24',
         'private': '10.107.0.0/16:24',
         'internal': '10.107.0.0/16:24',
-    },
+        },
 }
 
 POOLS = {
@@ -114,13 +114,8 @@
 CREATE_SNAPSHOTS = os.environ.get('CREATE_SNAPSHOTS', 'true') == 'true'
 CLEAN = os.environ.get('CLEAN', 'true') == 'true'
 ISO_IMAGE = os.environ.get('ISO_IMAGE', '~/fuel-centos-6.3-x86_64.iso')
-<<<<<<< HEAD
-USE_ISO= os.environ.get('USE_ISO', 'true') == 'true'
+USE_ISO = os.environ.get('USE_ISO', 'true') == 'true'
 PARENT_PROXY = os.environ.get('PARENT_PROXY', '')
-=======
-USE_ISO = os.environ.get('USE_ISO', 'true') == 'true'
-PARENT_PROXY = os.environ.get('PARENT_PROXY', "172.18.3.14")
->>>>>>> 5587ae5b
 PROFILES_COBBLER_COMMON = {
     'centos': 'centos64_x86_64',
     'ubuntu': 'ubuntu_1204_x86_64'
