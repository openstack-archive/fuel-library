import logging
from time import sleep
import traceback
from abc import abstractproperty, abstractmethod
import devops
from devops.model import Node, Disk, Interface, Environment
from devops.helpers import tcp_ping, wait, ssh
from fuel_test.helpers import  write_config, sign_all_node_certificates, change_host_name, request_cerificate, setup_puppet_client_yum, setup_puppet_master_yum, add_nmap_yum, switch_off_ip_tables, start_puppet_master, add_to_hosts
from fuel_test.node_roles import NodeRoles, Nodes
from fuel_test.settings import BASE_IMAGE
from fuel_test.root import root
from fuel_test.helpers import load


class CiBase:
    @abstractproperty
    def env_name(self):
        """
        :rtype : string
        """
        pass

    @abstractmethod
    def describe_environment(self):
        """
        :rtype : Environment
        """
        pass

    @abstractproperty
    def node_roles(self):
        """
        :rtype : NodeRoles
        """
        pass

    def nodes(self):
<<<<<<< HEAD
        return Nodes(self.environment, self.node_roles)
=======
        return Nodes(self.environment.nodes, self.node_roles())
>>>>>>> c096473b

    def __init__(self):
        self.base_image = BASE_IMAGE
        self.environment = None
        self.environment_name = self.env_name()
        try:
            self.environment = devops.load(self.environment_name)
            logging.info("Successfully loaded existing environment")
        except Exception, e:
            logging.info(
                "Failed to load existing %s environment: " % self.environment_name + str(
                    e) + "\n" + traceback.format_exc())
            pass

    def get_environment(self):
        return self.environment

    def get_environment_or_create(self):
        if self.get_environment():
            return self.get_environment()
        self.setup_environment()
        return self.environment

    def describe_node(self, name, networks, memory=1024):
        node = Node(name)
        node.memory = memory
        node.vnc = True
        for network in networks:
            node.interfaces.append(Interface(network))
            #        node.bridged_interfaces.append(BridgedInterface('br0'))
        node.disks.append(Disk(base_image=self.base_image, format='qcow2'))
        node.boot = ['disk']
        return node

    def add_nodes_to_hosts(self, remote, nodes):
        for node in nodes:
            add_to_hosts(remote, node.ip_address, node.name, node.name)

    def setup_mater_node(self, master_remote, nodes):
        setup_puppet_master_yum(master_remote)
        add_nmap_yum(master_remote)
        switch_off_ip_tables(master_remote)
        master_config = load(
            root('fuel', 'fuel_test', 'config', 'puppet.master.config'))
        write_config(master_remote, '/etc/puppet/puppet.conf', master_config)
        start_puppet_master(master_remote)
        self.add_nodes_to_hosts(master_remote, nodes)

    def setup_agent_nodes(self, nodes):
        agent_config = load(
            root('fuel', 'fuel_test', 'config', 'puppet.agent.config'))
        for node in nodes:
            if node.name != 'master':
                remote = ssh(
                    node.ip_address, username='root',
                    password='r00tme')
                self.add_nodes_to_hosts(remote, nodes)
                setup_puppet_client_yum(remote)
                write_config(remote, '/etc/puppet/puppet.conf', agent_config)
                request_cerificate(remote)

    def setup_environment(self):
        if not self.base_image:
            raise Exception(
                "Base image path is missing while trying to build %s environment" % self.environment_name)

        logging.info("Building %s environment" % self.environment_name)
        environment = self.describe_environment()
        self.environment = environment

        #       todo environment should be saved before build
        devops.build(environment)

        devops.save(environment)
        logging.info("Environment has been saved")
        logging.info("Starting test nodes ...")
        for node in environment.nodes:
            node.start()
        for node in environment.nodes:
            logging.info("Waiting ssh... %s" % node.ip_address)
            wait(lambda: tcp_ping(node.ip_address, 22), timeout=1800)
        for node in environment.nodes:
            remote = ssh(node.ip_address, username='root', password='r00tme')
            change_host_name(remote, node.name, node.name)
            logging.info("Renamed %s" % node.name)
        master_node = environment.node['master']
        master_remote = ssh(master_node.ip_address, username='root',
            password='r00tme')
        self.setup_mater_node(master_remote, environment.nodes)
        self.setup_agent_nodes(environment.nodes)
        sleep(5)
        sign_all_node_certificates(master_remote)
        sleep(5)
        for node in environment.nodes:
            logging.info("Creating snapshot 'empty'")
            node.save_snapshot('empty')
            logging.info("Test node is ready at %s" % node.ip_address)

    def destroy_environment(self):
        if self.environment:
            devops.destroy(self.environment)

    def get_internal_virtual_ip(self):
        return self.environment.network['internal'].ip_addresses[-3]

    def get_public_virtual_ip(self):
        return self.environment.network['public'].ip_addresses[-3]

    def get_floating_network(self):
        return '.'.join(
            str(self.environment.network['public'].ip_addresses[-1]).split(
                '.')[:-1]) + '.128/27'

    def get_fixed_network(self):
        return '.'.join(
            str(self.environment.network['private'].ip_addresses[-1]).split(
                '.')[:-1]) + '.128/27'

    def get_internal_network(self):
        network = self.environment.network['internal']
        return str(network.ip_addresses[1]) + '/' + str(
            network.ip_addresses.prefixlen)

<|MERGE_RESOLUTION|>--- conflicted
+++ resolved
@@ -35,11 +35,7 @@
         pass
 
     def nodes(self):
-<<<<<<< HEAD
-        return Nodes(self.environment, self.node_roles)
-=======
-        return Nodes(self.environment.nodes, self.node_roles())
->>>>>>> c096473b
+        return Nodes(self.environment, self.node_roles())
 
     def __init__(self):
         self.base_image = BASE_IMAGE
