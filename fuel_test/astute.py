from fuel_test.settings import DOMAIN_NAME

__author__ = 'vic'
import yaml

class Astute(object):
    @classmethod
    def config(cls, use_case, controllers, computes=None, storages=None,
               proxies=None,
               quantums=None):
        if not quantums: quantums = []
        if not proxies: proxies = []
        if not storages: storages = []
        if not computes: computes = []
        config = {
            'common' : {
<<<<<<< HEAD
                'orchestrator_common' : { 'use_case': use_case, 'domain_name': 'localdomain' }
=======
                'orchestrator_common' : { 'use_case': use_case, 'domain_name': DOMAIN_NAME }
>>>>>>> 2b2c03b6
            }
        }
        map(lambda x: config.update({str(x.name): {'role': 'controller'}}), controllers)
        map(lambda x: config.update({str(x.name): {'role': 'compute'}}), computes)
        map(lambda x: config.update({str(x.name): {'role': 'storage'}}), storages)
        map(lambda x: config.update({str(x.name): {'role': 'swift-proxy'}}), proxies)
        map(lambda x: config.update({str(x.name): {'role': 'quantum'}}), quantums)
        return yaml.dump(config)

    def test_minimal_config(self):
        class Node(object):
            def __init__(self, name):
                super(Node, self).__init__()
                self.name = name
        print Astute.config('minimal', [Node('a'), Node('c')], [Node('d'), Node('r')])
<|MERGE_RESOLUTION|>--- conflicted
+++ resolved
@@ -14,11 +14,7 @@
         if not computes: computes = []
         config = {
             'common' : {
-<<<<<<< HEAD
-                'orchestrator_common' : { 'use_case': use_case, 'domain_name': 'localdomain' }
-=======
                 'orchestrator_common' : { 'use_case': use_case, 'domain_name': DOMAIN_NAME }
->>>>>>> 2b2c03b6
             }
         }
         map(lambda x: config.update({str(x.name): {'role': 'controller'}}), controllers)
