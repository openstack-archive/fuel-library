--- conflicted
+++ resolved
@@ -33,35 +33,23 @@
     echo
 }
 
-function save_if_cfg() {
-    local iftype=$1
-
-    eval local device=\$${iftype}_if
-    eval local ip=\$${iftype}_ip
-    eval local netmask=\$${iftype}_mask
-    eval local gw=\$${iftype}_gw
-    eval local dns1=\$${iftype}_dns1
-    eval local dns2=\$${iftype}_dns2
-    local hwaddr=`ip link show $device | grep -i 'link/ether' | awk '{print $2}'`
-
-    echo;echo "Applying network settings for interface ${device}:"
-    echo "  dev='${device}'  ip='${ip}' netmask='${netmask}' gw='${gw}' hwaddr='${hwaddr}' DNS=[${dns1}, ${dns2}]"
-
-    scrFile="/etc/sysconfig/network-scripts/ifcfg-${device}"
-    [[ -z ${gw} ]] || echo "GATEWAY=${gw}" >> /etc/sysconfig/network
-    echo "DEVICE=${device}" > "${scrFile}"
-    echo "ONBOOT=yes" >> "${scrFile}"
-    echo "NM_CONTROLLED=no" >> "${scrFile}"
-    echo "HWADDR=${hwaddr}" >> "${scrFile}"
-    echo "USERCTL=no" >> "${scrFile}"
-    if [[ ${ip} ]]; then
-        echo "BOOTPROTO=static" >> "${scrFile}"
-        echo "IPADDR=${ip}" >> "${scrFile}"
-        echo "NETMASK=${netmask}" >> "${scrFile}"
-        [[ ${dns1} ]] && echo "DNS1=${dns1}" >> "${scrFile}"
-        [[ ${dns2} ]] && echo "DNS2=${dns2}" >> "${scrFile}"
-    else
-        echo BOOTPROTO=dhcp >> "${scrFile}"
+function save_if_cfg {
+    scrFile="/etc/sysconfig/network-scripts/ifcfg-$device"
+    hwaddr=`ifconfig $device | grep -i hwaddr | sed -e 's#^.*hwaddr[[:space:]]*##I'`
+    [ -z $gw ] || echo GATEWAY=$gw >> /etc/sysconfig/network
+    echo DEVICE=$device > $scrFile
+    echo ONBOOT=yes >> $scrFile
+    echo NM_CONTROLLED=no >> $scrFile
+    echo HWADDR=$hwaddr >> $scrFile
+    echo USERCTL=no >> $scrFile
+    if [ $ip ]; then
+        echo BOOTPROTO=static >> $scrFile
+        echo IPADDR=$ip >> $scrFile
+        echo NETMASK=$netmask >> $scrFile
+        [ $dns1 ] && echo DNS1=$dns1 >> $scrFile
+        [ $dns2 ] && echo DNS2=$dns2 >> $scrFile
+    else
+        echo BOOTPROTO=dhcp >> $scrFile
     fi
 }
 
@@ -106,8 +94,16 @@
     echo "ext_dns2=$ext_dns2" >> $FUELCONF
 	
 # Network interfaces settings apply
-    for iftype in ext mgmt ; do
-        save_if_cfg "${iftype}"
+    for iftype in ext mgmt
+    do
+        eval device=\$${iftype}_if
+        eval ip=\$${iftype}_ip
+        eval netmask=\$${iftype}_mask
+        eval gw=\$${iftype}_gw
+        eval dns1=\$${iftype}_dns1
+        eval dns2=\$${iftype}_dns2
+        hwaddr=`ifconfig $device | grep -i hwaddr | sed -e 's#^.*hwaddr[[:space:]]*##I'`
+        save_if_cfg
     done
 
 # Cobbler settings apply
@@ -162,20 +158,6 @@
 }
 
 function show_msg {
-<<<<<<< HEAD
-echo "Menu:"
-echo "1. Change masternode hostname and domain"
-echo "2. Configure OpenStack cloud management interface"
-echo "3. Configure external interface with repositories/internet access"
-echo "4. Change IP range to use for baremetal provisioning via PXE"
-echo "5. Choose a set of mirror to use (default/custom)"
-echo "6. Configure to use parent proxy"
-echo "9. Quit"
-echo -n "Please, select an action to do:"
-}
-
-function menu_conf {
-=======
     echo "Menu:"
     echo "1. Change MasterNode hostname and domain"
     echo "2. Configure OpenStack cloud management interface"
@@ -192,7 +174,6 @@
         source /root/fuel.defaults
         endconf=1
     else
->>>>>>> 13cd2ad3
         while [ $endconf -ne 1 ]; do
             show_top
             show_msg
@@ -201,30 +182,13 @@
             case $answer in
             1)
                 show_top
-<<<<<<< HEAD
-                echo "WARNING! Changing MasterNode hostname or domain name will make you existing puppet"
-                echo "keys and configuration files invalid!!!"
-=======
                 echo "WARNING! Changing MasterNode hostname or domain name will make your existing"
                 echo "puppet keys and configuration files invalid!!!"
->>>>>>> 13cd2ad3
                 echo "If you have already deployed any nodes using current hostname or domain name"
                 echo "you have either to re-deploy existing nodes including operating system"
                 echo "installation or manually remove puppet cache and keys on every deployed node"
                 echo "with 'rm -rf /var/lib/puppet' and manually change all affected puppet and"
                 echo "mcollective configuration files!"
-<<<<<<< HEAD
-                echo "If there is no deployed nodes in your current installation - then it is safe"
-                echo "to change MasterNode hostname and domain name."
-                echo "This script will remove current puppet master key automatically."
-                echo
-                echo -n "Please enter hostname for this puppetmaster/cobbler MasterNode: "; read hostname
-                echo -n "Please enter domain name for this cloud: "; read domain
-                ;;
-            2)
-                show_top
-                echo -n "Please specify the network interface to use for management network: "; read mgmt_if
-=======
                 echo "If there are no deployed nodes in your current installation - then it is safe"
                 echo "to change MasterNode hostname and domain name."
                 echo "This script will remove current puppet master key automatically."
@@ -238,35 +202,18 @@
                 show_top
                 echo -n "Please specify the network interface to use for management network [${mgmt_if}]: "; read val
 				[ -z "$val" ] || mgmt_if=$val
->>>>>>> 13cd2ad3
                 intf="mgmt"
                 set_if_conf
                 ;;
             3)
                 show_top
-<<<<<<< HEAD
-                echo -n "Please specify the network interface to access repositories/internet: "; read ext_if
-=======
                 echo -n "Please specify the network interface to access package repositories and Internet [${ext_if}]: "; read val
 				[ -z "$val" ] || ext_if=$val
->>>>>>> 13cd2ad3
                 intf="ext"
                 set_if_conf
 				;;
             4)
                 show_top
-<<<<<<< HEAD
-                echo -n "Please enter DHCP start address: "; read dhcp_start_address
-                echo -n "Please enter DHCP end address: "; read dhcp_end_address
-                ;;
-            5)
-                show_top
-                echo -n "Please select a set of mirrors to use(default/custom): "; read mirror_type
-                ;;
-            6)
-            show_top
-            echo -n "Please specify parent proxy address to be used (ex: 11.12.13.14:3128 ): "; read parent_proxy
-=======
                 echo -n "Please enter PXE dhcp start address [${dhcp_start_address}]: "; read val
 				[ -z "$val" ] || dhcp_start_address=$val
                 echo -n "Please enter PXE dhcp end address [${dhcp_end_address}]: "; read val
@@ -283,7 +230,6 @@
                 show_top
                 echo -n "Please specify MasterNode parent proxy address and port to be used (ex: 11.12.13.14:3128 ) [${parent_proxy}]: "; read val
 				[ -z "$val" ] || parent_proxy=$val
->>>>>>> 13cd2ad3
                 ;;
             9)
                 echo;echo "ATTENTION! The changes are permanent!"
@@ -292,4 +238,5 @@
                 ;;
             esac
         done
+    fi
 }