--- conflicted
+++ resolved
@@ -82,11 +82,8 @@
 
 
 
-<<<<<<< HEAD
-    $dhcp_start_address = '10.20.0.110'
-=======
+
     $dhcp_start_address = '10.0.0.110'
->>>>>>> c94dea34
     $dhcp_end_address = '10.0.0.126'
 
 
