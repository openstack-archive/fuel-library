--- conflicted
+++ resolved
@@ -11,11 +11,7 @@
     }
     'Debian': {
       $http_service                = 'apache2'
-<<<<<<< HEAD
       $config_file                 = '/etc/openstack-dashboard/local_settings.py'
-=======
-      $http_modwsgi                = 'libapache2-mod-wsgi'
->>>>>>> 589c36e0
       case $::operatingsystem {
         'Debian': {
             $package_name          = 'openstack-dashboard-apache'
