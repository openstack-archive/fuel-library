--- conflicted
+++ resolved
@@ -240,23 +240,7 @@
   service { 'httpd':
     name      => $::horizon::params::http_service,
     ensure    => 'running',
-<<<<<<< HEAD
     enable    => true
-=======
-    enable    => true,
-    require   => Package[$::horizon::params::http_service,
-                         $::horizon::params::http_modwsgi],
-    subscribe => File[$::horizon::params::local_settings_path,
-                      $::horizon::params::logdir],
-  }
-
-  exec {"refresh horizon static":
-    path        => ['/bin','/sbin','/usr/sbin','/usr/bin'],
-    command     => "su $wsgi_user -s '/bin/bash' -c 'cd /usr/share/openstack-dashboard && python manage.py compress --force'",
-    refreshonly => true,
-    subscribe   => [File['/usr/share/openstack-dashboard/']],
-    require     => [Package['dashboard']]
->>>>>>> ad357741
   }
   File[$::horizon::params::local_settings_path, $::horizon::params::logdir] ~> Service['httpd']
   Package[$::horizon::params::http_service, $::horizon::params::http_modwsgi] -> Service['httpd']
