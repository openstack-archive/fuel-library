--- conflicted
+++ resolved
@@ -43,54 +43,16 @@
     Class['memcached'] -> Class['horizon']
   }
 
-<<<<<<< HEAD
   package { $::horizon::params::package_name:
     ensure  => present,
     require => Package[$::horizon::params::http_service],
-=======
-  package { ["$::horizon::params::http_service", "$::horizon::params::http_modwsgi", "$::horizon::params::package_name"]:
-    ensure => present,
->>>>>>> 589c36e0
   }
 
   file { $::horizon::params::config_file:
     content => template('horizon/local_settings.py.erb'),
     mode    => '0644',
-<<<<<<< HEAD
     notify  => Service[$::horizon::params::http_service],
+    require => Package[$::horizon::params::package_name],
   }
 
-=======
-    require => Package["$::horizon::params::package_name"],
-  }
-
-  case $::osfamily {
-    'RedHat': { 
-      file { '/etc/httpd/conf.d/wsgi.conf':
-        mode   => 644,
-        owner  => root,
-        group  => root,
-        content => "LoadModule wsgi_module modules/mod_wsgi.so\n",
-        require => Package["$::horizon::params::http_service", "$::horizon::params::http_modwsgi"],
-        before  => Package["$::horizon::params::package_name"],
-      }
-    }
-
-    'Debian': {
-      exec { 'a2enmod wsgi':
-        command => 'a2enmod wsgi',
-        path => ['/usr/bin','/usr/sbin','/bin/','/sbin'],
-        require => Package["$::horizon::params::http_service", "$::horizon::params::http_modwsgi"],
-        before  => Package["$::horizon::params::package_name"],
-      }
-    }
-  }
-
-  service { 'httpd':
-    name      => $::horizon::params::http_service,
-    ensure    => 'running',
-    require   => [Package["$::horizon::params::http_service", "$::horizon::params::http_modwsgi"]],
-    subscribe => File['/etc/openstack-dashboard/local_settings.py']
-  }
->>>>>>> 589c36e0
 }