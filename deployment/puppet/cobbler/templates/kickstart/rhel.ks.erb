# WHAT TO DO (install fresh system rather than upgrade)
install

# INSTALLATION SOURCE (rhel repository)
url --url=$tree

# ALTERNATIVE REPOSITORIES
<% ks_repo.each do |repo| %>
repo --name=<%= repo['name'] %> --baseurl=<%= repo['url'] %>
<% end %>

# KEYBOARD AND LANGUAGE CUSTOMIZATION
lang en_US.UTF-8
keyboard us

# WHICH TIMEZONE TO USE ON INSTALLED SYSTEM
timezone --utc <%= ks_system_timezone %>

# REBOOT AFTER INSTALLATION 
reboot

network --onboot yes --device eth0 --bootproto=dhcp
firewall --disable

# SET ROOT PASSWORD DEFAULT IS r00tme
rootpw --iscrypted <%= ks_encrypted_root_password %>

# AUTHENTICATION CUSTOMIZATION
authconfig --enableshadow --passalgo=sha512

# DISABLE SELINUX ON INSTALLED SYSTEM
selinux --disabled

# INSTALL IN TEXT MODE
text

# SKIP CONFIGURING X
skipx

# BOOTLOADER CUSTOMIZATION
# INSTALL BOOTLOADER INTO MASTER BOOT RECORD
# --location=mbr
# WHICH ORDER OF DRIVES TO USE DURING TRYING TO INSTALL BOOTLOADER 
# --driveorder=sda,hda
# APPEND STRING TO KERNEL BOOT COMMAND
# --append=""
bootloader --location=mbr --driveorder=sda,hda --append=" crashkernel=auto"

# PARTITIONING
# CLEAN ANY INVALID PARTITION TABLE
zerombr

# REMOVE ALL PARTITIONS BEFORE CREATING NEW ONES
clearpart --all --initlabel

# AUTOMATICALLY CREATE / /boot AND swap PARTITIONS
autopart

# COBBLER EMBEDDED SNIPPET: 'network_config'
# CONFIGURES NETWORK INTERFACES DEPENDING ON 
# COBBLER SYSTEM PARAMETERS
$SNIPPET('network_config')

# PREINSTALL SECTION
# HERE ARE COMMANDS THAT WILL BE LAUNCHED BEFORE
# INSTALLATION PROCESS ITSELF
%pre

# COBBLER EMBEDDED SNIPPET: 'log_ks_pre'
# CONFIGURES %pre LOGGING 
$SNIPPET('log_ks_pre')

# COBBLER EMBEDDED SNIPPET: 'kickstart_start'
# LAUNCHES %pre TRIGGERS IF THOSE INSTALLED
$SNIPPET('kickstart_start')

# COBBLER EMBEDDED SNIPPET: 'pre_install_network_config'
# PRECONFIGURES NETWORK INTERFACES DEPENDING ON 
# COBBLER SYSTEM PARAMETERS
# IN PARTICULAR IT WRITES KICKSTART NETWORK CONFIGURATION 
# INTO /tmp/pre_install_network_config WHICH IS INCLUDED
# INTO KICKSTART BY 'network_config' SNIPPET
$SNIPPET('pre_install_network_config')


# PACKAGES SECTION
# HERE ARE LIST OF PACKAGES THAT WILL BE INSTALLED
# FIXME --ignoremissing
%packages --nobase --ignoremissing 
@Core
yum
openssh-server
openssh
openssh-clients
curl
wget
crontabs
cronie
ruby-augeas
<<<<<<< HEAD
=======
yum-plugin-versionlock
yum-utils

>>>>>>> e26de711
# COBBLER EMBEDDED SNIPPET: 'puppet_install_if_enabled'
# LISTS puppet PACKAGE IF puppet_auto_setup VARIABLE IS SET TO 1
$SNIPPET('puppet_install_if_enabled')

# COBBLER EMBEDDED SNIPPET: 'mcollective_install_if_enabled'
# LISTS mcollective PACKAGE IF mcollective_auto_setup VARIABLE IS SET TO 1
$SNIPPET('mcollective_install_if_enabled')

# POSTINSTALL SECTION
# HERE ARE COMMANDS THAT WILL BE LAUNCHED JUST AFTER 
# INSTALLATION ITSELF COMPLETED
%post
yum versionlock puppet
yum versionlock kernel
yum versionlock iproute2
yum-config-manager --disableplugin=fastestmirror --save &>/dev/null

echo -e "modprobe nf_conntrack_ipv4\nmodprobe nf_conntrack_ipv6" >> /etc/rc.modules
chmod +x /etc/rc.modules
echo -e "net.nf_conntrack_max=1048576" >> /etc/sysctl.conf

# COBBLER EMBEDDED SNIPPET: 'log_ks_post'
# CONFIGURES %post LOGGING 
$SNIPPET('log_ks_post')

# COBBLER EMBEDDED SNIPPET: 'post_install_kernel_options'
# CONFIGURES KERNEL PARAMETERS ON INSTALLED SYSTEM
$SNIPPET('post_install_kernel_options')

# COBBLER EMBEDDED SNIPPET: 'post_install_network_config'
# CONFIGURES NETWORK INTERFACES DEPENDING ON 
# COBBLER SYSTEM PARAMETERS
$SNIPPET('post_install_network_config_fuel')

# COBBLER EMBEDDED SNIPPET: 'puppet_conf'
# CONFIGURES PUPPET AGENT
$SNIPPET('puppet_conf')

# COBBLER EMBEDDED SNIPPET: 'puppet_register_if_enabled'
# CREATES CERTIFICATE REQUEST AND SENDS IT TO PUPPET MASTER
$SNIPPET('puppet_register_if_enabled_fuel')

# COBBLER EMBEDDED SNIPPET: 'mcollective_conf'
# CONFIGURES MCOLLECTIVE AGENT
$SNIPPET('mcollective_conf')

# COBBLER EMBEDDED SNIPPET: 'redhat_register'
# REGISTER AT REDHAT WITH ACTIVATION KEY
$SNIPPET('redhat_register')
# REGISTER AT REDHAT WITH lOGIN/PASSWORD
$SNIPPET('rhn_certificate_based_register')

# COBBLER EMBEDDED SNIPPET: 'kickstart_done'
# DISABLES PXE BOOTING
$SNIPPET('kickstart_done')<|MERGE_RESOLUTION|>--- conflicted
+++ resolved
@@ -97,12 +97,8 @@
 crontabs
 cronie
 ruby-augeas
-<<<<<<< HEAD
-=======
 yum-plugin-versionlock
 yum-utils
-
->>>>>>> e26de711
 # COBBLER EMBEDDED SNIPPET: 'puppet_install_if_enabled'
 # LISTS puppet PACKAGE IF puppet_auto_setup VARIABLE IS SET TO 1
 $SNIPPET('puppet_install_if_enabled')
