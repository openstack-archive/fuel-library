--- conflicted
+++ resolved
@@ -116,15 +116,12 @@
 openssh-clients
 openssh-server
 ruby-augeas
-<<<<<<< HEAD
 ruby-devel
 system-config-firewall-base
 wget
 yum
-=======
 yum-plugin-versionlock
 yum-utils
->>>>>>> e26de711
 
 # COBBLER EMBEDDED SNIPPET: 'puppet_install_if_enabled'
 # LISTS puppet PACKAGE IF puppet_auto_setup VARIABLE IS SET TO 1
