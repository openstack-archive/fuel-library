--- conflicted
+++ resolved
@@ -1,4 +1,4 @@
-# 
+#
 # This class is intended to make cobbler distro centos63_x86_64. It will
 # download and mount centos ISO image.
 #
@@ -14,13 +14,8 @@
 
 
 class cobbler::distro::centos63_x86_64(
-<<<<<<< HEAD
-  $http_iso = 'http://archive.kernel.org/centos/6.3/os/x86_64/CentOS-6.3-x86_64-minimal.iso',
-  $ks_url   = 'http://archive.kernel.org/centos/6.3/os/x86_64/'
-=======
   $http_iso = 'http://download.mirantis.com/epel-fuel-folsom-2.1/CentOS-6.3-x86_64-minimal.iso',
   $ks_url   = 'http://download.mirantis.com/epel-fuel-folsom-2.1'
->>>>>>> 13cd2ad3
   ) {
 
   Exec {path => '/usr/bin:/bin:/usr/sbin:/sbin'}
