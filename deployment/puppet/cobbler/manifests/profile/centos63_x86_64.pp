--- conflicted
+++ resolved
@@ -27,29 +27,12 @@
 #              "url"  => "http://archive.kernel.org/centos/6.3/os/x86_64",
 #              },
               {
-<<<<<<< HEAD
-              "name" => "Puppet",
-              "url"  => "http://yum.puppetlabs.com/el/6/products/x86_64",
-              },
-              {
-              "name" => "PuppetDeps",
-              "url"  => "http://yum.puppetlabs.com/el/6/dependencies/x86_64",
-              },
-              {
-              "name" => "Centos-archive-base",
-              "url"  => "http://archive.kernel.org/centos/6.3/os/x86_64",
-              },
-              {
-              "name" => "Mirantis-CentOS-minimal",
-              "url"  => "http://download.mirantis.com/centos-minimal",
-=======
               "name" => "Mirantis-CentOS-minimal",
               "url"  => "http://download.mirantis.com/centos-minimal",
               },
               {
               "name" => "Mirantis-epel-fuel-install",
               "url"  => "http://download.mirantis.com/epel-fuel-folsom-2.1",
->>>>>>> 13cd2ad3
               }
               ],
 
