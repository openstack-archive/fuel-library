--- conflicted
+++ resolved
@@ -55,10 +55,6 @@
 $enable_test_repo = false
 $repo_proxy = undef
 $use_upstream_mysql = true
-<<<<<<< HEAD
-=======
-
->>>>>>> 6dd440e2
 #Specify desired NTP servers here.
 #If you leave it undef pool.ntp.org
 #will be used
