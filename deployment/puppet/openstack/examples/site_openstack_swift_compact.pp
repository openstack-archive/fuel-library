#
# Parameter values in this file should be changed, taking into consideration your
# networking setup and desired OpenStack settings.
# 
# Please consult with the latest Fuel User Guide before making edits.
#

### GENERAL CONFIG ###
# This section sets main parameters such as hostnames and IP addresses of different nodes

# This is the name of the public interface. The public network provides address space for Floating IPs, as well as public IP accessibility to the API endpoints.
$public_interface    = 'eth1'

# This is the name of the internal interface. It will be attached to the management network, where data exchange between components of the OpenStack cluster will happen.
$internal_interface  = 'eth0'

# This is the name of the private interface. All traffic within OpenStack tenants' networks will go through this interface.
$private_interface   = 'eth2'

# Public and Internal VIPs. These virtual addresses are required by HA topology and will be managed by keepalived.
$internal_virtual_ip = '10.0.126.253'
$public_virtual_ip   = '10.0.215.253'

# Array containing key/value pairs of controllers and IP addresses for their internal interfaces. Must have an entry for every controller node.
# Fully Qualified domain names are allowed here along with short hostnames.
$controller_internal_addresses = {'fuel-controller-01' => '10.0.126.3','fuel-controller-02' => '10.0.126.4','fuel-controller-03' => '10.0.126.5'}

# Set internal address on which services should listen.
# We assume that this IP will is equal to one of the haproxy 
# backends. If the IP address does not match, this may break your environment.
# Leave internal_adderss unchanged unless you know what you are doing.
$internal_address = getvar("::ipaddress_${internal_interface}")

# Set hostname for master controller of HA cluster. 
# It is strongly recommend that the master controller is deployed before all other controllers since it initializes the new cluster.  
# Default is fuel-controller-01. 
# Fully qualified domain name is also allowed.
$master_hostname = 'fuel-controller-01'

# Array of controller hostnames. 
# Duplicating all hostnames/ip addresses, etc, seems kind of repetitive. Used by some services. MUST include the same hostnames as $controller_internal_addresses keys.
# Only short controller names allowed. Fully qualified domain names are restricted, since it breaks RabbitMQ installation and other services, 
# requiring only short names for proper work. By default this list repeats controller names from $controller_internal_addresses, but in short hostname only form.
$controller_hostnames = ['fuel-controller-01', 'fuel-controller-02', 'fuel-controller-03']

#Specify if your installation contains multiple Nova controllers. Defaults to true as it is the most common scenario.
$multi_host              = true

# Specify different DB credentials for various services
$mysql_root_password     = 'nova'
$admin_email             = 'openstack@openstack.org'
$admin_password          = 'nova'

$keystone_db_password    = 'nova'
$keystone_admin_token    = 'nova'

$glance_db_password      = 'nova'
$glance_user_password    = 'nova'

$nova_db_password        = 'nova'
$nova_user_password      = 'nova'

$rabbit_password         = 'nova'
$rabbit_user             = 'nova'

$swift_user_password     = 'swift_pass'
$swift_shared_secret     = 'changeme'

$quantum_user_password   = 'quantum_pass'
$quantum_db_password     = 'quantum_pass'
$quantum_db_user         = 'quantum'
$quantum_db_dbname       = 'quantum'

# End DB credentials section

### GENERAL CONFIG END ###

### NETWORK/QUANTUM ###
# Specify network/quantum specific settings

# Should we use quantum or nova-network(deprecated).
# Consult OpenStack documentation for differences between them.
$quantum                 = true

# Specify network creation criteria:
# Should puppet automatically create networks?
$create_networks = true
# Fixed IP addresses are typically used for communication between VM instances.
$fixed_range     = '10.0.198.128/27'
# Floating IP addresses are used for communication of VM instances with the outside world (e.g. Internet).
$floating_range  = '10.0.74.128/28'

# These parameters are passed to the previously specified network manager , e.g. nova-manage network create.
# Not used in Quantum.
# Consult openstack docs for corresponding network manager. 
# https://fuel-dev.mirantis.com/docs/0.2/pages/0050-installation-instructions.html#network-setup
$num_networks    = 1
$network_size    = 31
$vlan_start      = 300

# Quantum

# Segmentation type for isolating traffic between tenants
# Consult Openstack Quantum docs 
$tenant_network_type     = 'gre'

#Which IP to use to communicate with Quantum server?
$quantum_host            = $internal_virtual_ip

# If $external_ipinfo option is not defined, the addresses will be allocated automatically from $floating_range:
# the first address will be defined as an external default router,
# the second address will be attached to an uplink bridge interface,
# the remaining addresses will be utilized for the floating IP address pool.
$external_ipinfo = {}
## $external_ipinfo = {
##   'public_net_router' => '10.0.74.129',
##   'ext_bridge'        => '10.0.74.130',
##   'pool_start'        => '10.0.74.131',
##   'pool_end'          => '10.0.74.142',
## }

# Quantum segmentation range.
# For VLAN networks: valid VLAN VIDs can be 1 through 4094.
# For GRE networks: Valid tunnel IDs can be any 32-bit unsigned integer.
$segment_range   = '900:999'

# Set up OpenStack network manager. It is used ONLY in nova-network.
# Consult Openstack nova-network docs for possible values.
$network_manager = 'nova.network.manager.FlatDHCPManager'

<<<<<<< HEAD
# Here you can enable or disable different services, based on the chosen deployment topology.
$multi_host              = true
$quantum                 = true
$manage_volumes          = true
$cinder                  = true
$cinder_on_computes      = false
=======
# Assign floating IPs to VMs on startup automatically?
>>>>>>> 9d270cd5
$auto_assign_floating_ip = false

# Database connection for Quantum configuration (quantum.conf)
$quantum_sql_connection  = "mysql://${quantum_db_user}:${quantum_db_password}@${quantum_host}/${quantum_db_dbname}"

<<<<<<< HEAD
# Set master hostname for the HA cluster of controller nodes, as well as hostnames for every controller in the cluster.
# Set master hostname as fully qualified domain name if FQDNs are used in $controller_internal_addresses
$master_hostname = 'fuel-controller-01'
# Set short hostnames only to $controller_hostnames. RabbitMQ will not work if Fully Qualified domain names set here!
$controller_hostnames = ['fuel-controller-01', 'fuel-controller-02', 'fuel-controller-03']
=======
### NETWORK/QUANTUM END ###
>>>>>>> 9d270cd5


# This parameter specifies the the identifier of the current cluster. This is needed in case of multiple environments.
# installation. Each cluster requires a unique integer value. 
# Valid identifier range is 0 to 254
$deployment_id = '79'

# Below you can enable or disable various services based on the chosen deployment topology:
### CINDER/VOLUME ###

# Should we use cinder or nova-volume(obsolete)
# Consult openstack docs for differences between them
$cinder                  = true

# Should we install cinder on compute nodes?
$cinder_on_computes      = false

#Set it to true if your want cinder-volume been installed to the host
#Otherwise it will install api and scheduler services
$manage_volumes          = true

# Setup network interface, which Cinder uses to export iSCSI targets.
# This interface defines which IP to use to listen on iscsi port for
# incoming connections of initiators
$cinder_iscsi_bind_iface = $internal_interface

# Below you can add physical volumes to cinder. Please replace values with the actual names of devices.
# This parameter defines which partitions to aggregate into cinder-volumes or nova-volumes LVM VG
# !!!!!!!!!!!!!!!!!!!!!!!!!!!!!!!!!!!!!!!!!!!!!!!!!!!!!!!!!!!!!!!!!!!!!!!!!!!!!
# USE EXTREME CAUTION WITH THIS SETTING! IF THIS PARAMETER IS DEFINED, 
# IT WILL AGGREGATE THE VOLUMES INTO AN LVM VOLUME GROUP
# AND ALL THE DATA THAT RESIDES ON THESE VOLUMES WILL BE LOST!
# !!!!!!!!!!!!!!!!!!!!!!!!!!!!!!!!!!!!!!!!!!!!!!!!!!!!!!!!!!!!!!!!!!!!!!!!!!!!!
# Leave this parameter empty if you want to create [cinder|nova]-volumes VG by yourself
$nv_physical_volume     = ['/dev/sdz', '/dev/sdy', '/dev/sdx'] 


### CINDER/VOLUME END ###

### GLANCE and SWIFT ###

# Which backend to use for glance
# Supported backends are "swift" and "file"
$glance_backend          = 'swift'

# Use loopback device for swift:
# set 'loopback' or false
# This parameter controls where swift partiotions are located: 
# on physical partitions or inside loopback devices.
$swift_loopback = 'loopback'

# Which IP address to bind swift components to: e.g., which IP swift-proxy should listen on
$swift_local_net_ip      = $internal_address

# IP node of controller used during swift installation
# and put into swift configs
$controller_node_public  = $internal_virtual_ip

# Set hostname of swift_master.
# It tells on which swift proxy node to build 
# *ring.gz files. Other swift proxies/storages
# will rsync them. 
# Short hostnames allowed only. No FQDNs.
$swift_master            = $master_hostname.split(.)[0]

# Hash of proxies hostname|fqdn => ip mappings.
# This is used by controller_ha.pp manifests for haproxy setup
# of swift_proxy backends
$swift_proxies           = $controller_internal_addresses

### Glance and swift END ###

### Syslog ###
# Enable error messages reporting to rsyslog. Rsyslog must be installed in this case.
$use_syslog = false
if $use_syslog {
class { "::rsyslog::client": 
    log_local => true,
    log_auth_local => true,
    server => '127.0.0.1',
    port => '514'
 }
}
<<<<<<< HEAD
  case $::osfamily {
    "Debian":  {
       $rabbitmq_version_string = '2.7.1-0ubuntu4'
    }
    "RedHat": {
       $rabbitmq_version_string = '2.8.7-2.el6'
    }
  }
# OpenStack packages to be installed
=======

### Syslog END ###

# OpenStack packages and customized component versions to be installed. 
# Use 'latest' to get the most rescent ones or specify exact version if you need to install custom version.
>>>>>>> 9d270cd5
$openstack_version = {
  'keystone'         => 'latest',
  'glance'           => 'latest',
  'horizon'          => 'latest',
  'nova'             => 'latest',
  'novncproxy'       => 'latest',
  'cinder'           => 'latest',
  'rabbitmq_version' => $rabbitmq_version_string,
}

# Which package repo mirror to use. Currently "external" is used by default.
# "internal" is used by Mirantis for testing purposes.
# Local puppet-managed repo option planned for future releases.

# If you want to set up a local repository, you will need to manually adjust mirantis_repos.pp,
# though it is NOT recommended.
$mirror_type = 'external'


# This parameter specifies the verbosity level of log messages
# in openstack components config. Currently, it disables or enables debugging.
$verbose = true

#Rate Limits for cinder and Nova
#Cinder and Nova can rate-limit your requests to API services.
#These limits can be reduced for your installation or usage scenario.
#Change the following variables if you want. They are measured in requests per minute.
$nova_rate_limits = { 'POST' => 1000,
 'POST_SERVERS' => 1000,
 'PUT' => 1000, 'GET' => 1000,
 'DELETE' => 1000 }


$cinder_rate_limits = { 'POST' => 1000,
 'POST_SERVERS' => 1000,
 'PUT' => 1000, 'GET' => 1000,
 'DELETE' => 1000 }


Exec { logoutput => true }

### END OF PUBLIC CONFIGURATION PART ###
# Normally, you do not need to change anything after this string 

# Globally apply an environment-based tag to all resources on each node.
tag("${::deployment_id}::${::environment}")

stage { 'openstack-custom-repo': before => Stage['main'] }
class { 'openstack::mirantis_repos': stage => 'openstack-custom-repo', type=> $mirror_type }

if $::operatingsystem == 'Ubuntu' {
  class { 'openstack::apparmor::disable': stage => 'openstack-custom-repo' }
}

sysctl::value { 'net.ipv4.conf.all.rp_filter': value => '0' }

class compact_controller {
  class { 'openstack::controller_ha':
    controller_public_addresses   => $controller_public_addresses,
    controller_internal_addresses => $controller_internal_addresses,
    internal_address        => $internal_address,
    public_interface        => $public_interface,
    internal_interface      => $internal_interface,
    private_interface       => $private_interface,
    internal_virtual_ip     => $internal_virtual_ip,
    public_virtual_ip       => $public_virtual_ip,
    master_hostname         => $master_hostname,
    floating_range          => $floating_range,
    fixed_range             => $fixed_range,
    multi_host              => $multi_host,
    network_manager         => $network_manager,
    num_networks            => $num_networks,
    network_size            => $network_size,
    network_config          => { 'vlan_start' => $vlan_start },
    verbose                 => $verbose,
    auto_assign_floating_ip => $auto_assign_floating_ip,
    mysql_root_password     => $mysql_root_password,
    admin_email             => $admin_email,
    admin_password          => $admin_password,
    keystone_db_password    => $keystone_db_password,
    keystone_admin_token    => $keystone_admin_token,
    glance_db_password      => $glance_db_password,
    glance_user_password    => $glance_user_password,
    nova_db_password        => $nova_db_password,
    nova_user_password      => $nova_user_password,
    rabbit_password         => $rabbit_password,
    rabbit_user             => $rabbit_user,
    rabbit_nodes            => $controller_hostnames,
    memcached_servers       => $controller_hostnames,
    export_resources        => false,
    glance_backend          => $glance_backend,
    swift_proxies           => $swift_proxies,
    quantum                 => $quantum,
    quantum_user_password   => $quantum_user_password,
    quantum_db_password     => $quantum_db_password,
    quantum_db_user         => $quantum_db_user,
    quantum_db_dbname       => $quantum_db_dbname,
    tenant_network_type     => $tenant_network_type,
    segment_range           => $segment_range,
    cinder                  => $cinder,
    cinder_iscsi_bind_iface => $cinder_iscsi_bind_iface,
    manage_volumes          => $manage_volumes,
    galera_nodes            => $controller_hostnames,
    nv_physical_volume      => $nv_physical_volume,
    use_syslog              => $use_syslog,
    nova_rate_limits => $nova_rate_limits,
    cinder_rate_limits => $cinder_rate_limits
  }
  class { 'swift::keystone::auth':
    password         => $swift_user_password,
    public_address   => $public_virtual_ip,
    internal_address => $internal_virtual_ip,
    admin_address    => $internal_virtual_ip,
  }
}

# Definition of the first OpenStack controller.
node /fuel-controller-01/ {
  class { compact_controller: }
  $swift_zone = 1

  class { 'openstack::swift::storage_node':
    storage_type       => $swift_loopback,
    swift_zone         => $swift_zone,
    swift_local_net_ip => $internal_address,
  }

  class { 'openstack::swift::proxy':
    swift_proxies           => $swift_proxies,
    swift_master            => $swift_master,
    controller_node_address => $internal_virtual_ip,
    swift_local_net_ip      => $internal_address,
  }
}

# Definition of the second OpenStack controller.
node /fuel-controller-02/ {
  class { 'compact_controller': }
  $swift_zone = 2

  class { 'openstack::swift::storage_node':
    storage_type       => $swift_loopback,
    swift_zone         => $swift_zone,
    swift_local_net_ip => $internal_address,
  }

  class { 'openstack::swift::proxy':
    swift_proxies           => $swift_proxies,
    swift_master            => $swift_master,
    controller_node_address => $internal_virtual_ip,
    swift_local_net_ip      => $internal_address,
  }
}

# Definition of the third OpenStack controller.
node /fuel-controller-03/ {
  class { 'compact_controller': }
  $swift_zone = 3

  class { 'openstack::swift::storage_node':
    storage_type       => $swift_loopback,
    swift_zone         => $swift_zone,
    swift_local_net_ip => $internal_address,
  }

  class { 'openstack::swift::proxy':
    swift_proxies           => $swift_proxies,
    swift_master            => $swift_master,
    controller_node_address => $internal_virtual_ip,
    swift_local_net_ip      => $internal_address,
  }
}

# Definition of OpenStack compute nodes.
node /fuel-compute-[\d+]/ {
  class { 'openstack::compute':
    public_interface       => $public_interface,
    private_interface      => $private_interface,
    internal_address       => $internal_address,
    libvirt_type           => 'qemu',
    fixed_range            => $fixed_range,
    network_manager        => $network_manager,
    network_config         => { 'vlan_start' => $vlan_start },
    multi_host             => $multi_host,
    sql_connection         => "mysql://nova:${nova_db_password}@${internal_virtual_ip}/nova",
    rabbit_nodes           => $controller_hostnames,
    rabbit_password        => $rabbit_password,
    rabbit_user            => $rabbit_user,
    glance_api_servers     => "${internal_virtual_ip}:9292",
    vncproxy_host          => $public_virtual_ip,
    verbose                => $verbose,
    vnc_enabled            => true,
    manage_volumes         => $manage_volumes,
    nova_user_password     => $nova_user_password,
    cache_server_ip        => $controller_hostnames,
    service_endpoint       => $internal_virtual_ip,
    quantum                => $quantum,
    quantum_host           => $quantum_host,
    quantum_sql_connection => $quantum_sql_connection,
    quantum_user_password  => $quantum_user_password,
    tenant_network_type    => $tenant_network_type,
    segment_range          => $segment_range,
    cinder                 => $cinder_on_computes,
    cinder_iscsi_bind_iface => $cinder_iscsi_bind_iface,
    nv_physical_volume      => $nv_physical_volume,
    db_host                => $internal_virtual_ip,
    ssh_private_key        => 'puppet:///ssh_keys/openstack',
    ssh_public_key         => 'puppet:///ssh_keys/openstack.pub',
    use_syslog              => $use_syslog,
    nova_rate_limits => $nova_rate_limits,
    cinder_rate_limits => $cinder_rate_limits
  }
}

# Definition of OpenStack Quantum node.
node /fuel-quantum/ {
    class { 'openstack::quantum_router':
      db_host               => $internal_virtual_ip,
      service_endpoint      => $internal_virtual_ip,
      auth_host             => $internal_virtual_ip,
      internal_address      => $internal_address,
      public_interface      => $public_interface,
      private_interface     => $private_interface,
      floating_range        => $floating_range,
      fixed_range           => $fixed_range,
      create_networks       => $create_networks,
      verbose               => $verbose,
      rabbit_password       => $rabbit_password,
      rabbit_user           => $rabbit_user,
      rabbit_nodes          => $controller_hostnames,
      quantum               => $quantum,
      quantum_user_password => $quantum_user_password,
      quantum_db_password   => $quantum_db_password,
      quantum_db_user       => $quantum_db_user,
      quantum_db_dbname     => $quantum_db_dbname,
      tenant_network_type   => $tenant_network_type,
      segment_range         => $segment_range,
      external_ipinfo       => $external_ipinfo,
      api_bind_address      => $internal_address,
      use_syslog              => $use_syslog,
    }

    class { 'openstack::auth_file':
      admin_password       => $admin_password,
      keystone_admin_token => $keystone_admin_token,
      controller_node      => $internal_virtual_ip,
      before               => Class['openstack::quantum_router'],
    }
}

# This configuration option is deprecated and will be removed in future releases. It's currently kept for backward compatibility.
$controller_public_addresses = {'fuel-controller-01' => '10.0.215.3','fuel-controller-02' => '10.0.215.4','fuel-controller-03' => '10.0.215.5'}<|MERGE_RESOLUTION|>--- conflicted
+++ resolved
@@ -128,30 +128,13 @@
 # Consult Openstack nova-network docs for possible values.
 $network_manager = 'nova.network.manager.FlatDHCPManager'
 
-<<<<<<< HEAD
-# Here you can enable or disable different services, based on the chosen deployment topology.
-$multi_host              = true
-$quantum                 = true
-$manage_volumes          = true
-$cinder                  = true
-$cinder_on_computes      = false
-=======
 # Assign floating IPs to VMs on startup automatically?
->>>>>>> 9d270cd5
 $auto_assign_floating_ip = false
 
 # Database connection for Quantum configuration (quantum.conf)
 $quantum_sql_connection  = "mysql://${quantum_db_user}:${quantum_db_password}@${quantum_host}/${quantum_db_dbname}"
 
-<<<<<<< HEAD
-# Set master hostname for the HA cluster of controller nodes, as well as hostnames for every controller in the cluster.
-# Set master hostname as fully qualified domain name if FQDNs are used in $controller_internal_addresses
-$master_hostname = 'fuel-controller-01'
-# Set short hostnames only to $controller_hostnames. RabbitMQ will not work if Fully Qualified domain names set here!
-$controller_hostnames = ['fuel-controller-01', 'fuel-controller-02', 'fuel-controller-03']
-=======
 ### NETWORK/QUANTUM END ###
->>>>>>> 9d270cd5
 
 
 # This parameter specifies the the identifier of the current cluster. This is needed in case of multiple environments.
@@ -235,7 +218,8 @@
     port => '514'
  }
 }
-<<<<<<< HEAD
+
+### Syslog END ###
   case $::osfamily {
     "Debian":  {
        $rabbitmq_version_string = '2.7.1-0ubuntu4'
@@ -244,14 +228,9 @@
        $rabbitmq_version_string = '2.8.7-2.el6'
     }
   }
-# OpenStack packages to be installed
-=======
-
-### Syslog END ###
-
+#
 # OpenStack packages and customized component versions to be installed. 
 # Use 'latest' to get the most rescent ones or specify exact version if you need to install custom version.
->>>>>>> 9d270cd5
 $openstack_version = {
   'keystone'         => 'latest',
   'glance'           => 'latest',
