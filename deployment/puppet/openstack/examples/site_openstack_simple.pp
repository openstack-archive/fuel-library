#
# Parameter values in this file should be changed, taking into consideration your
# networking setup and desired OpenStack settings.
# 
# Please consult with the latest Fuel User Guide before making edits.
#

### GENERAL CONFIG ###
# This section sets main parameters such as hostnames and IP addresses of different nodes

# This is the name of the public interface. The public network provides address space for Floating IPs, as well as public IP accessibility to the API endpoints.
$public_interface    = 'eth1'
$public_br           = 'br-ex'

# This is the name of the internal interface. It will be attached to the management network, where data exchange between components of the OpenStack cluster will happen.
$internal_interface  = 'eth0'
$internal_br         = 'br-mgmt'

# This is the name of the private interface. All traffic within OpenStack tenants' networks will go through this interface.
$private_interface   = 'eth2'

$nodes_harr = [
  {
    'name' => 'fuel-cobbler',
    'role' => 'cobbler',
    'internal_address' => '10.0.0.102',
    'public_address'   => '10.0.204.102',
  },
  {
    'name' => 'fuel-controller-01',
    'role' => 'controller',
    'internal_address' => '10.0.0.103',
    'public_address'   => '10.0.204.103',
  },
  {
    'name' => 'fuel-compute-01',
    'role' => 'compute',
    'internal_address' => '10.0.0.106',
    'public_address'   => '10.0.204.106',
  },
  {
    'name' => 'fuel-compute-02',
    'role' => 'compute',
    'internal_address' => '10.0.0.107',
    'public_address'   => '10.0.204.107',
  },
  {
    'name' => 'fuel-compute-03',
    'role' => 'compute',
    'internal_address' => '10.0.0.108',
    'public_address'   => '10.0.204.108',
  },
]
$nodes = $nodes_harr
$default_gateway = '10.0.204.1'

# Specify nameservers here.
# Need points to cobbler node IP, or to special prepared nameservers if you known what you do.
$dns_nameservers = ['10.0.204.1','8.8.8.8']

# Specify netmasks for internal and external networks.
$internal_netmask = '255.255.255.0'
$public_netmask = '255.255.255.0'


$node = filter_nodes($nodes,'name',$::hostname)
$internal_address = $node[0]['internal_address']
$public_address = $node[0]['public_address']

$controllers = merge_arrays(filter_nodes($nodes,'role','primary-controller'), filter_nodes($nodes,'role','controller'))
$controller_internal_address = $controllers[0]['internal_address']
$controller_public_address   = $controllers[0]['public_address']

# Set nagios master fqdn
$nagios_master        = 'nagios-server.your-domain-name.com'
## proj_name  name of environment nagios configuration
$proj_name            = 'test'

#Specify if your installation contains multiple Nova controllers. Defaults to true as it is the most common scenario.
$multi_host              = true

# Specify different DB credentials for various services
$mysql_root_password     = 'nova'
$admin_email             = 'openstack@openstack.org'
$admin_password          = 'nova'

$keystone_db_password    = 'nova'
$keystone_admin_token    = 'nova'

$glance_db_password      = 'nova'
$glance_user_password    = 'nova'

$nova_db_password        = 'nova'
$nova_user_password      = 'nova'

$rabbit_password         = 'nova'
$rabbit_user             = 'nova'

$quantum_user_password   = 'quantum_pass'
$quantum_db_password     = 'quantum_pass'
$quantum_db_user         = 'quantum'
$quantum_db_dbname       = 'quantum'


# End DB credentials section

### GENERAL CONFIG END ###

### NETWORK/QUANTUM ###
# Specify network/quantum specific settings

# Should we use quantum or nova-network(deprecated).
# Consult OpenStack documentation for differences between them.
$quantum                 = true
$quantum_netnode_on_cnt  = true

# Specify network creation criteria:
# Should puppet automatically create networks?
$create_networks = true
# Fixed IP addresses are typically used for communication between VM instances.
$fixed_range     = '10.0.198.128/27'
# Floating IP addresses are used for communication of VM instances with the outside world (e.g. Internet).
$floating_range  = '10.0.204.128/28'

# These parameters are passed to the previously specified network manager , e.g. nova-manage network create.
# Not used in Quantum.
# Consult openstack docs for corresponding network manager. 
# https://fuel-dev.mirantis.com/docs/0.2/pages/0050-installation-instructions.html#network-setup
$num_networks    = 1
$network_size    = 31
$vlan_start      = 300

# Quantum

# Segmentation type for isolating traffic between tenants
# Consult Openstack Quantum docs 
$tenant_network_type     = 'gre'

# Which IP address will be used for creating GRE tunnels.
$quantum_gre_bind_addr = $internal_address

# If $external_ipinfo option is not defined, the addresses will be allocated automatically from $floating_range:
# the first address will be defined as an external default router,
# the second address will be attached to an uplink bridge interface,
# the remaining addresses will be utilized for the floating IP address pool.
$external_ipinfo = {}
## $external_ipinfo = {
##   'public_net_router' => '10.0.74.129',
##   'ext_bridge'        => '10.0.74.130',
##   'pool_start'        => '10.0.74.131',
##   'pool_end'          => '10.0.74.142',
## }

# Quantum segmentation range.
# For VLAN networks: valid VLAN VIDs can be 1 through 4094.
# For GRE networks: Valid tunnel IDs can be any 32-bit unsigned integer.
$segment_range   = '900:999'

# Set up OpenStack network manager. It is used ONLY in nova-network.
# Consult Openstack nova-network docs for possible values.
$network_manager = 'nova.network.manager.FlatDHCPManager'

# Assign floating IPs to VMs on startup automatically?
$auto_assign_floating_ip = false

# Database connections
$sql_connection = "mysql://nova:${nova_db_password}@${controller_internal_address}/nova"
$quantum_sql_connection  = "mysql://${quantum_db_user}:${quantum_db_password}@${controller_internal_address}/${quantum_db_dbname}"


if $quantum {
  $public_int   = $public_br
  $internal_int = $internal_br
} else {
  $public_int   = $public_interface 
  $internal_int = $internal_interface
}

#Network configuration
stage {'netconfig':
      before  => Stage['main'],
}

class {'l23network': use_ovs=>$quantum, stage=> 'netconfig'}
class node_netconfig (
  $mgmt_ipaddr,
  $mgmt_netmask  = '255.255.255.0',
  $public_ipaddr = undef,
  $public_netmask= '255.255.255.0',
  $save_default_gateway=false,
  $quantum = $quantum,
) {
  if $quantum {
    l23network::l3::create_br_iface {'mgmt':
      interface => $internal_interface, # !!! NO $internal_int /sv !!!
      bridge    => $internal_br,
      ipaddr    => $mgmt_ipaddr,
      netmask   => $mgmt_netmask,
      dns_nameservers      => $dns_nameservers,
      save_default_gateway => $save_default_gateway,
    } ->
    l23network::l3::create_br_iface {'ex':
      interface => $public_interface, # !! NO $public_int /sv !!!
      bridge    => $public_br,
      ipaddr    => $public_ipaddr,
      netmask   => $public_netmask,
      gateway   => $default_gateway,
    }
  } else {
    # nova-network mode
    l23network::l3::ifconfig {$public_int:
      ipaddr  => $public_ipaddr,
      netmask => $public_netmask,
      gateway => $default_gateway,
    }
    l23network::l3::ifconfig {$internal_int:
      ipaddr  => $mgmt_ipaddr,
      netmask => $mgmt_netmask,
      dns_nameservers      => $dns_nameservers,
    }
  }
  l23network::l3::ifconfig {$private_interface: ipaddr=>'none' }
}
### NETWORK/QUANTUM END ###


# This parameter specifies the the identifier of the current cluster. This is needed in case of multiple environments.
# installation. Each cluster requires a unique integer value. 
# Valid identifier range is 1 to 254
$deployment_id = '69'

# Below you can enable or disable various services based on the chosen deployment topology:
### CINDER/VOLUME ###

# Should we use cinder or nova-volume(obsolete)
# Consult openstack docs for differences between them
$cinder                  = true

# Choose which nodes to install cinder onto
# 'compute'            -> compute nodes will run cinder
# 'controller'         -> controller nodes will run cinder
# 'storage'            -> storage nodes will run cinder
# 'fuel-controller-XX' -> specify particular host(s) by hostname
# 'XXX.XXX.XXX.XXX'    -> specify particular host(s) by IP address
# 'all'                -> compute, controller, and storage nodes will run cinder (excluding swift and proxy nodes)

$cinder_nodes          = ['compute']

#Set it to true if your want cinder-volume been installed to the host
#Otherwise it will install api and scheduler services
$manage_volumes          = true

# Setup network interface, which Cinder uses to export iSCSI targets.
$cinder_iscsi_bind_addr = $internal_address

# Below you can add physical volumes to cinder. Please replace values with the actual names of devices.
# This parameter defines which partitions to aggregate into cinder-volumes or nova-volumes LVM VG
# !!!!!!!!!!!!!!!!!!!!!!!!!!!!!!!!!!!!!!!!!!!!!!!!!!!!!!!!!!!!!!!!!!!!!!!!!!!!!
# USE EXTREME CAUTION WITH THIS SETTING! IF THIS PARAMETER IS DEFINED, 
# IT WILL AGGREGATE THE VOLUMES INTO AN LVM VOLUME GROUP
# AND ALL THE DATA THAT RESIDES ON THESE VOLUMES WILL BE LOST!
# !!!!!!!!!!!!!!!!!!!!!!!!!!!!!!!!!!!!!!!!!!!!!!!!!!!!!!!!!!!!!!!!!!!!!!!!!!!!!
# Leave this parameter empty if you want to create [cinder|nova]-volumes VG by yourself
$nv_physical_volume     = ['/dev/sdz', '/dev/sdy', '/dev/sdx'] 

#Evaluate cinder node selection
if ($cinder) {
  if (member($cinder_nodes,'all')) {
    $is_cinder_node = true
  } elsif (member($cinder_nodes,$::hostname)) {
    $is_cinder_node = true
  } elsif (member($cinder_nodes,$internal_address)) {
    $is_cinder_node = true
  } elsif ($node[0]['role'] =~ /controller/ ) {
    $is_cinder_node = member($cinder_nodes,'controller')
  } else {
    $is_cinder_node = member($cinder_nodes,$node[0]['role'])
  }
} else {
  $is_cinder_node = false
}

### CINDER/VOLUME END ###

### GLANCE and SWIFT ###

# Which backend to use for glance
# Supported backends are "swift" and "file"
$glance_backend = 'file'

# Use loopback device for swift:
# set 'loopback' or false
# This parameter controls where swift partitions are located:
# on physical partitions or inside loopback devices.
$swift_loopback = false

### Glance and swift END ###

### Syslog ###
# Enable error messages reporting to rsyslog. Rsyslog must be installed in this case.
$use_syslog = false
if $use_syslog {
  class { "::rsyslog::client":
    log_local => true,
    log_auth_local => true,
    server => '127.0.0.1',
    port => '514'
  }
}

### Syslog END ###


case $::osfamily {
    "Debian":  {
       $rabbitmq_version_string = '2.8.7-1'
    }
    "RedHat": {
       $rabbitmq_version_string = '2.8.7-2.el6'
    }
}

# OpenStack packages to be installed
$openstack_version = {
  'keystone'         => 'latest',
  'glance'           => 'latest',
  'horizon'          => 'latest',
  'nova'             => 'latest',
  'novncproxy'       => 'latest',
  'cinder'           => 'latest',
  'rabbitmq_version' => $rabbitmq_version_string,
}

# Which package repo mirror to use. Currently "default".
# "custom" is used by Mirantis for testing purposes.
# Local puppet-managed repo option planned for future releases.
# If you want to set up a local repository, you will need to manually adjust mirantis_repos.pp,
# though it is NOT recommended.
$mirror_type = 'default'
$enable_test_repo = false
$repo_proxy = undef
$use_upstream_mysql = true

# This parameter specifies the verbosity level of log messages
# in openstack components config. Currently, it disables or enables debugging.
$verbose = true

#Rate Limits for cinder and Nova
#Cinder and Nova can rate-limit your requests to API services.
#These limits can be reduced for your installation or usage scenario.
#Change the following variables if you want. They are measured in requests per minute.
$nova_rate_limits = {
  'POST' => 1000,
  'POST_SERVERS' => 1000,
  'PUT' => 1000, 'GET' => 1000,
  'DELETE' => 1000 
}
$cinder_rate_limits = {
  'POST' => 1000,
  'POST_SERVERS' => 1000,
  'PUT' => 1000, 'GET' => 1000,
  'DELETE' => 1000 
}


Exec { logoutput => true }
#Specify desired NTP servers here.
#If you leave it undef pool.ntp.org
#will be used

$ntp_servers = ['pool.ntp.org']

class {'openstack::clocksync': ntp_servers=>$ntp_servers}

#Exec clocksync from openstack::clocksync before services
#connectinq to AMQP server are started.

Exec<| title == 'clocksync' |>->Nova::Generic_service<| |>
Exec<| title == 'clocksync' |>->Service<| title == 'quantum-l3' |>
Exec<| title == 'clocksync' |>->Service<| title == 'quantum-dhcp-service' |>
Exec<| title == 'clocksync' |>->Service<| title == 'quantum-ovs-plugin-service' |>
Exec<| title == 'clocksync' |>->Service<| title == 'cinder-volume' |>
Exec<| title == 'clocksync' |>->Service<| title == 'cinder-api' |>
Exec<| title == 'clocksync' |>->Service<| title == 'cinder-scheduler' |>
Exec<| title == 'clocksync' |>->Exec<| title == 'keystone-manage db_sync' |>
Exec<| title == 'clocksync' |>->Exec<| title == 'keystone-manage pki_setup' |>
Exec<| title == 'clocksync' |>->Exec<| title == 'glance-manage db_sync' |>
Exec<| title == 'clocksync' |>->Exec<| title == 'nova-manage db sync' |>
Exec<| title == 'clocksync' |>->Exec<| title == 'initial-db-sync' |>
Exec<| title == 'clocksync' |>->Exec<| title == 'post-nova_config' |>




### END OF PUBLIC CONFIGURATION PART ###
# Normally, you do not need to change anything after this string 

# Globally apply an environment-based tag to all resources on each node.
tag("${::deployment_id}::${::environment}")

stage { 'openstack-custom-repo': before => Stage['netconfig'] }
class { 'openstack::mirantis_repos':
  stage => 'openstack-custom-repo',
  type=>$mirror_type,
  enable_test_repo=>$enable_test_repo,
  repo_proxy=>$repo_proxy,
  use_upstream_mysql=>$use_upstream_mysql
}
 stage {'openstack-firewall': before => Stage['main'], require => Stage['netconfig'] } 
 class { '::openstack::firewall':
      stage => 'openstack-firewall'
 }

if $::operatingsystem == 'Ubuntu' {
  class { 'openstack::apparmor::disable': stage => 'openstack-custom-repo' }
}

sysctl::value { 'net.ipv4.conf.all.rp_filter': value => '0' }

# Dashboard(horizon) https/ssl mode
#     false: normal mode with no encryption
# 'default': uses keys supplied with the ssl module package
#   'exist': assumes that the keys (domain name based certificate) are provisioned in advance
#  'custom': require fileserver static mount point [ssl_certs] and hostname based certificate existence
$horizon_use_ssl = false


class simple_controller (
  $quantum_network_node = true
) {
  class {'::node_netconfig':
    mgmt_ipaddr    => $::internal_address,
    mgmt_netmask   => $::internal_netmask,
    public_ipaddr  => $::public_address,
    public_netmask => $::public_netmask,
    stage          => 'netconfig',
  }
  class { 'openstack::controller':
    admin_address           => $controller_internal_address,
    service_endpoint        => $controller_internal_address,
    public_address          => $controller_public_address,
    public_interface        => $public_int,
    private_interface       => $private_interface,
    internal_address        => $controller_internal_address,
    floating_range          => $floating_range,
    fixed_range             => $fixed_range,
    multi_host              => $multi_host,
    network_manager         => $network_manager,
    num_networks            => $num_networks,
    network_size            => $network_size,
    network_config          => { 'vlan_start' => $vlan_start },
    verbose                 => $verbose,
    auto_assign_floating_ip => $auto_assign_floating_ip,
    mysql_root_password     => $mysql_root_password,
    admin_email             => $admin_email,
    admin_password          => $admin_password,
    keystone_db_password    => $keystone_db_password,
    keystone_admin_token    => $keystone_admin_token,
    glance_db_password      => $glance_db_password,
    glance_user_password    => $glance_user_password,
    nova_db_password        => $nova_db_password,
    nova_user_password      => $nova_user_password,
    rabbit_password         => $rabbit_password,
    rabbit_user             => $rabbit_user,
    export_resources        => false,
    quantum                 => $quantum,
    quantum_user_password   => $quantum_user_password,
    quantum_db_password     => $quantum_db_password,
    quantum_db_user         => $quantum_db_user,
    quantum_db_dbname       => $quantum_db_dbname,
    quantum_network_node    => $quantum_network_node,
    quantum_netnode_on_cnt  => $quantum_netnode_on_cnt,
    quantum_gre_bind_addr   => $quantum_gre_bind_addr,
    quantum_external_ipinfo => $external_ipinfo,
    tenant_network_type     => $tenant_network_type,
    segment_range           => $segment_range,
    cinder                  => $cinder,
    cinder_iscsi_bind_addr  => $cinder_iscsi_bind_addr,
    manage_volumes          => $is_cinder_node ? { true => $manage_volumes, false => false},
    nv_physical_volume      => $nv_physical_volume,
    use_syslog              => $use_syslog,
    nova_rate_limits        => $nova_rate_limits,
    cinder_rate_limits      => $cinder_rate_limits,
    horizon_use_ssl         => $horizon_use_ssl,
  }
  if $::quantum and $quantum_network_node {
    class { '::openstack::quantum_router':
      db_host               => $controller_internal_address,
      service_endpoint      => $controller_internal_address,
      auth_host             => $controller_internal_address,
      internal_address      => $internal_address,
      public_interface      => $public_int,
      private_interface     => $private_interface,
      floating_range        => $floating_range,
      fixed_range           => $fixed_range,
      create_networks       => $create_networks,
      verbose               => $verbose,
      rabbit_password       => $rabbit_password,
      rabbit_user           => $rabbit_user,
      rabbit_ha_virtual_ip  => $controller_internal_address,
      rabbit_nodes           => [$controller_internal_address],
      quantum               => $quantum,
      quantum_user_password => $quantum_user_password,
      quantum_db_password   => $quantum_db_password,
      quantum_db_user       => $quantum_db_user,
      quantum_db_dbname     => $quantum_db_dbname,
      quantum_gre_bind_addr => $quantum_gre_bind_addr,
      quantum_network_node  => $quantum_network_node,
      quantum_netnode_on_cnt=> $quantum_netnode_on_cnt,
      tenant_network_type   => $tenant_network_type,
      segment_range         => $segment_range,
      external_ipinfo       => $external_ipinfo,
      api_bind_address      => $internal_address,
      use_syslog            => $use_syslog,
    }
  }
  class { 'openstack::auth_file':
    admin_password       => $admin_password,
    keystone_admin_token => $keystone_admin_token,
    controller_node      => $controller_internal_address,
  }
}


# Definition of OpenStack controller node.
node /fuel-controller-[\d+]/ {
  include stdlib
  class { 'operatingsystem::checksupported':
      stage => 'setup'
  }
  class {'nagios':
    proj_name       => $proj_name,
    services        => [
      'host-alive','nova-novncproxy','keystone', 'nova-scheduler',
      'nova-consoleauth', 'nova-cert', 'nova-api', 'glance-api',
      'glance-registry','horizon', 'rabbitmq', 'mysql',
    ],
    whitelist       => ['127.0.0.1', $nagios_master],
    hostgroup       => 'controller',
  }
  class { 'simple_controller': } 
}

# Definition of OpenStack compute nodes.
node /fuel-compute-[\d+]/ {
  include stdlib
  class { 'operatingsystem::checksupported':
      stage => 'setup'
  }
  class {'::node_netconfig':
    mgmt_ipaddr    => $::internal_address,
    mgmt_netmask   => $::internal_netmask,
    public_ipaddr  => $::public_address,
    public_netmask => $::public_netmask,
    stage          => 'netconfig',
  }
  class {'nagios':
    proj_name       => $proj_name,
    services        => [
      'host-alive', 'nova-compute','nova-network','libvirt'
    ],
    whitelist       => ['127.0.0.1', $nagios_master],
    hostgroup       => 'compute',
  }

  class { 'openstack::compute':
    public_interface       => $public_int,
    private_interface      => $private_interface,
    internal_address       => $internal_address,
    libvirt_type           => 'kvm',
    fixed_range            => $fixed_range,
    network_manager        => $network_manager,
    network_config         => { 'vlan_start' => $vlan_start },
    multi_host             => $multi_host,
    sql_connection         => $sql_connection,
    nova_user_password     => $nova_user_password,
    rabbit_nodes           => [$controller_internal_address],
    rabbit_password        => $rabbit_password,
    rabbit_user            => $rabbit_user,
    glance_api_servers     => "${controller_internal_address}:9292",
    vncproxy_host          => $controller_public_address,
    vnc_enabled            => true,
    ssh_private_key        => 'puppet:///ssh_keys/openstack',
    ssh_public_key         => 'puppet:///ssh_keys/openstack.pub',
    quantum                => $quantum,
    quantum_sql_connection => $quantum_sql_connection,
    quantum_user_password  => $quantum_user_password,
    quantum_host           => $controller_internal_address,
    tenant_network_type    => $tenant_network_type,
    service_endpoint       => $controller_internal_address,
    db_host                => $controller_internal_address,
    verbose                => $verbose,
    segment_range          => $segment_range,
    cinder                 => $cinder,
    manage_volumes         => $is_cinder_node ? { true => $manage_volumes, false => false},
<<<<<<< HEAD
    nv_physical_volume     => $nv_physical_volume,
=======
    nv_physical_volume      => $nv_physical_volume,
>>>>>>> 13cd2ad3
    cinder_iscsi_bind_addr => $cinder_iscsi_bind_addr,
    use_syslog             => $use_syslog,
    nova_rate_limits       => $nova_rate_limits,
    cinder_rate_limits     => $cinder_rate_limits
  }
}<|MERGE_RESOLUTION|>--- conflicted
+++ resolved
@@ -244,7 +244,7 @@
 # 'XXX.XXX.XXX.XXX'    -> specify particular host(s) by IP address
 # 'all'                -> compute, controller, and storage nodes will run cinder (excluding swift and proxy nodes)
 
-$cinder_nodes          = ['compute']
+$cinder_nodes          = ['controller']
 
 #Set it to true if your want cinder-volume been installed to the host
 #Otherwise it will install api and scheduler services
@@ -593,11 +593,7 @@
     segment_range          => $segment_range,
     cinder                 => $cinder,
     manage_volumes         => $is_cinder_node ? { true => $manage_volumes, false => false},
-<<<<<<< HEAD
     nv_physical_volume     => $nv_physical_volume,
-=======
-    nv_physical_volume      => $nv_physical_volume,
->>>>>>> 13cd2ad3
     cinder_iscsi_bind_addr => $cinder_iscsi_bind_addr,
     use_syslog             => $use_syslog,
     nova_rate_limits       => $nova_rate_limits,
