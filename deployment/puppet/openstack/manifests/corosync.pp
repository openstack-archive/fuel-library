--- conflicted
+++ resolved
@@ -37,27 +37,6 @@
   group => root,
   source => "puppet:///modules/openstack/filter_quantum_ports.py",
 }
-<<<<<<< HEAD
-File['filter_quantum_ports.py'] -> File<| title == 'neutron-ovs-agent' |>
-
-file {'mysql-wss':
-  path=>'/usr/lib/ocf/resource.d/mirantis/mysql',
-  mode => 744,
-  require =>Package['corosync'],
-  owner => root,
-  group => root,
-  source => "puppet:///modules/openstack/mysql-wss",
-} -> Corosync::Service['pacemaker']
-
-file {'neutron-ovs-agent':
-  path=>'/usr/lib/ocf/resource.d/pacemaker/neutron-agent-ovs',
-  mode => 755,
-  owner => root,
-  group => root,
-  source => "puppet:///modules/neutron/ocf/neutron-agent-ovs",
-} -> Corosync::Service['pacemaker']
-=======
->>>>>>> ad357741
 
 Anchor['corosync'] ->
 corosync::service { 'pacemaker':
