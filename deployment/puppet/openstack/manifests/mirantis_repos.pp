#
class openstack::mirantis_repos (
  # DO NOT change this value to 'defaults'. All our customers are relying on external repositories
  $type         = 'default',
  $originator   = 'Mirantis Product <product@mirantis.com>',
  $disable_puppet_labs_repos = true,
  $upstream_mirror           = true,
  $deb_mirror   = 'http://172.18.67.168/ubuntu-repo/mirror.yandex.ru/ubuntu',
  $deb_updates  = 'http://172.18.67.168/ubuntu-repo/mirror.yandex.ru/ubuntu',
  $deb_security = 'http://172.18.67.168/ubuntu-repo/mirror.yandex.ru/ubuntu',
  $deb_fuel_folsom_repo      = 'http://172.18.67.168/ubuntu-repo/precise-fuel-folsom',
  $deb_cloud_archive_repo    = 'http://172.18.67.168/ubuntu-cloud.archive.canonical.com/ubuntu',
  $deb_rabbit_repo           = 'http://172.18.67.168/ubuntu-repo/precise-fuel-folsom',
  $enable_epel  = false,
  $fuel_mirrorlist           = 'http://download.mirantis.com/epel-fuel-folsom-2.1/mirror.internal-stage.list',
  $mirrorlist_base           = 'http://172.18.67.168/centos-repo/mirror-6.3-os.list',
  $mirrorlist_updates        = 'http://172.18.67.168/centos-repo/mirror-6.3-updates.list',
  $enable_test_repo          = false,
  $repo_proxy   = undef,
  $use_upstream_mysql        = false,) {
  case $::osfamily {
    'Debian' : {
      class { 'apt::proxy':
        proxy => $repo_proxy,
        stage => $::openstack::mirantis_repos::stage
      }

      apt::pin { 'mirantis-releases':
        order      => 20,
        priority   => 1001,
        originator => $originator
      }

      if $use_upstream_mysql {
        apt::pin { 'upstream-mysql':
          order    => 19,
          priority => 1002,
          releasecustom  => "v=12.04,o=Ubuntu",
          packages => "/^mysql/"
        }
      }

      Apt::Source <| |> -> Apt::Pin <| |>

      if $type == 'default' {
        apt::source { 'cloud-archive':
          location    => 'http://ubuntu-cloud.archive.canonical.com/ubuntu',
          release     => 'precise-updates/folsom',
          repos       => 'main',
          key         => '5EDB1B62EC4926EA',
          key_source  => 'http://download.mirantis.com/precise-fuel-folsom/cloud-archive.key',
          # key_server => 'keys.gnupg.net',
          include_src => false,
        }

        apt::source { 'precise-fuel-folsom':
          location    => 'http://download.mirantis.com/precise-fuel-folsom',
          release     => 'precise-2.1.0.1',
          repos       => 'main',
          key         => 'F8AF89DD',
          key_source  => 'http://download.mirantis.com/precise-fuel-folsom/Mirantis.key',
          # key_server => "pgp.mit.edu",
          include_src => false,
        }

        apt::source { 'rabbit-3.0':
          location    => 'http://download.mirantis.com/precise-fuel-folsom',
          release     => 'precise-rabbitmq-3.0',
          repos       => 'main',
          key         => '5EDB1B62EC4926EA',
          key_source  => 'http://download.mirantis.com/precise-fuel-folsom/Mirantis.key',
          include_src => false,
        }
      }

      # Below we set our internal repos for testing purposes. Some of them may match with external ones.
      if $type == 'custom' {
        if $enable_test_repo {
          apt::source { 'precise-fuel-folsom':
            location    => $deb_fuel_folsom_repo,
            release     => 'precise-2.1.0.1',
            repos       => 'main',
            key         => 'F8AF89DD',
            key_source  => 'http://172.18.67.168/ubuntu-repo/precise-fuel-folsom/Mirantis.key',
            include_src => false,
          }
        } else {
          apt::source { 'precise-fuel-folsom':
            location    => $deb_fuel_folsom_repo,
            release     => 'precise-2.1.0.1',
            repos       => 'main',
            key         => 'F8AF89DD',
            key_source  => 'http://172.18.67.168/ubuntu-repo/precise-fuel-folsom/Mirantis.key',
            include_src => false,
          }
        }

        apt::source { 'cloud-archive':
          location    => $deb_cloud_archive_repo,
          release     => 'precise-updates/folsom',
          repos       => 'main',
          key         => '5EDB1B62EC4926EA',
          key_source  => 'http://172.18.67.168/ubuntu-repo/precise-fuel-folsom/cloud-archive.key',
          # key_server   => "pgp.mit.edu",
          include_src => false,
        }

        apt::source { 'rabbit-3.0':
          location    => $deb_rabbit_repo,
          release     => 'precise-rabbitmq-3.0',
          repos       => 'main',
          key         => '5EDB1B62EC4926EA',
          key_source  => 'http://172.18.67.168/ubuntu-repo/precise-fuel-folsom/Mirantis.key',
          include_src => false,
        }

        if $upstream_mirror == true {
          file { '/etc/apt/sources.list': ensure => absent }
          File['/etc/apt/sources.list'] -> Apt::Source <| |>

          apt::source { 'ubuntu-mirror':
            location => $deb_mirror,
            release  => 'precise',
            repos    => 'main universe multiverse restricted',
          }

          apt::source { 'ubuntu-updates':
            location => $deb_updates,
            release  => 'precise-updates',
            repos    => 'main universe multiverse restricted',
          }

          apt::source { 'ubuntu-security':
            location => $deb_security,
            release  => 'precise-security',
            repos    => 'main universe multiverse restricted',
          }
        }
      }

      if !defined(Class['apt::update']) {
        class { 'apt::update': stage => $::openstack::mirantis_repos::stage }
      }

      #     In no one custom Debian repository is defined, it is necessary to force run apt-get update
      #     Please uncomment the following block to order puppet to force apt-get update
      # ############### Start of forced apt-get update block ##############
      #        class { 'apt':
      #          always_apt_update => true,
      #        }
      # ############### End of forced apt-get update block ###############
    }

    'RedHat' : {
      Yumrepo {
        proxy => $repo_proxy, }

        yumrepo { 'centos-extras':
            descr      => 'Local extras mirror repository',
            name       => 'extras',
            enabled    => 0,
            baseurl => "http://archive.kernel.org/centos/6.3/os/x86_64/",
            mirrorlist => absent
<<<<<<< HEAD
          }
=======
        }
>>>>>>> 13cd2ad3


      # added internal/external network mirror
      if $type == 'default' {
        yumrepo { 'openstack-epel-fuel':
          descr      => 'Mirantis OpenStack Custom Packages',
          mirrorlist => 'http://download.mirantis.com/epel-fuel-folsom-2.1/mirror.external.list',
          gpgcheck   => '1',
          gpgkey     => 'http://download.mirantis.com/epel-fuel-folsom-2.1/epel.key  http://download.mirantis.com/epel-fuel-folsom-2.1/centos.key http://download.mirantis.com/epel-fuel-folsom-2.1/rabbit.key http://download.mirantis.com/epel-fuel-folsom-2.1/mirantis.key http://download.mirantis.com/epel-fuel-folsom-2.1/mysql.key http://download.mirantis.com/epel-fuel-folsom-2.1/nginx.key',
        }
        yumrepo { 'centos-base':
            descr      => 'Local base mirror repository',
            name       => 'base',
<<<<<<< HEAD
            baseurl => "http://archive.kernel.org/centos/6.3/os/x86_64/",
            mirrorlist => absent
          }

          yumrepo { 'centos-updates':
            descr      => 'Local updates mirror repository',
            baseurl => "http://archive.kernel.org/centos/6.3/updates/x86_64/",
            mirrorlist => absent,
            name       => 'updates'
          }
 
=======
            baseurl => "http://download.mirantis.com/centos-minimal/",
            mirrorlist => absent
        }
        yumrepo { 'centos-updates':
            descr      => 'Local updates mirror repository',
            baseurl => "http://archive.kernel.org/centos/6.3/updates/x86_64/",
            enabled    => 0,
            mirrorlist => absent,
            name       => 'updates'
        }  
        yumrepo { 'vault6.3-base':
            descr      => 'Vault 6.3 base mirror repository',
            name       => 'v6.3-base',
            enabled    => 0,
            baseurl => "http://vault.centos.org/6.3/os/x86_64/",
            mirrorlist => absent
        }

>>>>>>> 13cd2ad3
      }

      if $type == 'custom' {
        yumrepo { 'openstack-epel-fuel':
          descr      => 'Mirantis OpenStack Custom Packages',
          mirrorlist => $fuel_mirrorlist,
          gpgcheck   => '1',
          gpgkey     => 'http://download.mirantis.com/epel-fuel-folsom-2.1/epel.key  http://download.mirantis.com/epel-fuel-folsom-2.1/centos.key http://download.mirantis.com/epel-fuel-folsom-2.1/rabbit.key http://download.mirantis.com/epel-fuel-folsom-2.1/mirantis.key http://download.mirantis.com/epel-fuel-folsom-2.1/mysql.key http://download.mirantis.com/epel-fuel-folsom-2.1/nginx.key',
        }

        if $upstream_mirror == true {
          yumrepo { 'centos-base':
            descr      => 'Local base mirror repository',
            name       => 'base',
            mirrorlist => $mirrorlist_base,
          }

          yumrepo { 'centos-updates':
            descr      => 'Local updates mirror repository',
            name       => 'updates',
            mirrorlist => $mirrorlist_updates,
          }
        }
      }

      if $enable_test_repo {
        yumrepo { 'openstack-osci-repo':
          descr    => 'Mirantis OpenStack OSCI Packages',
          baseurl  => 'http://osci-koji.srt.mirantis.net/mash/fuel-folsom/x86_64/',
          gpgcheck => '1',
          gpgkey   => 'http://download.mirantis.com/epel-fuel-folsom/epel.key  http://download.mirantis.com/epel-fuel-folsom/centos.key http://download.mirantis.com/epel-fuel-folsom/rabbit.key http://download.mirantis.com/epel-fuel-folsom/mirantis.key http://download.mirantis.com/epel-fuel-folsom/mysql.key http://download.mirantis.com/epel-fuel-folsom/nginx.key',
        }
      }

      if $enable_epel {
        Yumrepo {
          failovermethod => 'priority',
          gpgkey         => 'http://dl.fedoraproject.org/pub/epel/RPM-GPG-KEY-EPEL-6',
          gpgcheck       => 1,
          enabled        => 1,
        }

        yumrepo { 'epel-testing':
          descr      => 'Extra Packages for Enterprise Linux 6 - Testing - $basearch',
          mirrorlist => 'http://mirrors.fedoraproject.org/metalink?repo=testing-epel6&arch=$basearch',
        }

        yumrepo { 'epel':
          descr      => 'Extra Packages for Enterprise Linux 6 - $basearch',
          mirrorlist => 'http://mirrors.fedoraproject.org/metalink?repo=epel-6&arch=$basearch',
        }
      }

      # Puppetlabs repos are really slow. This can slow deployment or even lead to yum timeout.

      if $disable_puppet_labs_repos {
        if defined(Yumrepo['puppetlabs-products']) {
          yumrepo { 'puppetlabs-products': enabled => 0 }
        }

        if defined(Yumrepo['puppetlabs-deps']) {
          yumrepo { 'puppetlabs-deps': enabled => 0 }
        }
      }

      exec { 'yum_make_safe_cache': command => "/usr/bin/yum clean all", }
      Yumrepo <| |> -> Exec['yum_make_safe_cache']
    }
    default  : {
      fail("Unsupported osfamily: ${osfamily} for os ${operatingsystem}")
    }
  }
}<|MERGE_RESOLUTION|>--- conflicted
+++ resolved
@@ -161,11 +161,7 @@
             enabled    => 0,
             baseurl => "http://archive.kernel.org/centos/6.3/os/x86_64/",
             mirrorlist => absent
-<<<<<<< HEAD
-          }
-=======
-        }
->>>>>>> 13cd2ad3
+        }
 
 
       # added internal/external network mirror
@@ -179,19 +175,6 @@
         yumrepo { 'centos-base':
             descr      => 'Local base mirror repository',
             name       => 'base',
-<<<<<<< HEAD
-            baseurl => "http://archive.kernel.org/centos/6.3/os/x86_64/",
-            mirrorlist => absent
-          }
-
-          yumrepo { 'centos-updates':
-            descr      => 'Local updates mirror repository',
-            baseurl => "http://archive.kernel.org/centos/6.3/updates/x86_64/",
-            mirrorlist => absent,
-            name       => 'updates'
-          }
- 
-=======
             baseurl => "http://download.mirantis.com/centos-minimal/",
             mirrorlist => absent
         }
@@ -210,7 +193,6 @@
             mirrorlist => absent
         }
 
->>>>>>> 13cd2ad3
       }
 
       if $type == 'custom' {
