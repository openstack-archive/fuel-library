#
class openstack::mirantis_repos (
  # DO NOT change this value to 'defaults'. All our customers are relying on external repositories
  $type         = 'default',
  $originator   = 'Mirantis Product <product@mirantis.com>',
  $disable_puppet_labs_repos = true,
  $upstream_mirror        = true,
  $deb_mirror             = 'http://172.18.67.168/ubuntu-repo/mirror.yandex.ru/ubuntu',
  $deb_updates            = 'http://172.18.67.168/ubuntu-repo/mirror.yandex.ru/ubuntu',
  $deb_security           = 'http://172.18.67.168/ubuntu-repo/mirror.yandex.ru/ubuntu',
  $deb_fuel_folsom_repo   = 'http://172.18.67.168/ubuntu-repo/precise-fuel-folsom',
  $deb_fuel_grizzly_repo  = 'http://osci-gbp.srt.mirantis.net/ubuntu/fuel/',
  $deb_cloud_archive_repo = 'http://172.18.67.168/ubuntu-cloud.archive.canonical.com/ubuntu',
  $deb_rabbit_repo        = 'http://172.18.67.168/ubuntu-repo/precise-fuel-folsom',
  $enable_epel = true,
  $fuel_mirrorlist        = 'http://download.mirantis.com/epel-fuel-folsom-2.1/mirror.internal-stage.list',
  $mirrorlist_base        = 'http://172.18.67.168/centos-repo/mirror-6.3-os.list',
  $mirrorlist_updates     = 'http://172.18.67.168/centos-repo/mirror-6.3-updates.list',
  $grizzly_baseurl        = 'http://osci-koji.srt.mirantis.net/mash/fuel-3.0/x86_64/',
  $enable_test_repo       = false,
  $repo_proxy             = undef,
  $use_upstream_mysql     = false,
) {
  case $::osfamily {
    'Debian' : {
      class { 'apt::proxy':
        proxy => $repo_proxy,
        stage => $::openstack::mirantis_repos::stage
      }

#      apt::pin { 'mirantis-releases':
#        order      => 20,
#        priority   => 1001,
#        originator => $originator
#      }

      if $use_upstream_mysql {
        apt::pin { 'upstream-mysql':
          order    => 19,
          priority => 1002,
          releasecustom  => "v=12.04,o=Ubuntu",
          packages => "/^mysql/"
        }
      }

      Apt::Source <| |> -> Apt::Pin <| |>

      if $type == 'default' {
        apt::source { 'cloud-archive':
          location    => 'http://ubuntu-cloud.archive.canonical.com/ubuntu',
          release     => 'precise-updates/folsom',
          repos       => 'main',
          key         => '5EDB1B62EC4926EA',
          key_source  => 'http://download.mirantis.com/precise-fuel-folsom/cloud-archive.key',
          # key_server => 'keys.gnupg.net',
          include_src => false,
        }

        apt::source { 'precise-fuel-folsom':
          location    => 'http://download.mirantis.com/precise-fuel-folsom',
          release     => 'precise-2.1.0.1',
          repos       => 'main',
          key         => 'F8AF89DD',
          key_source  => 'http://download.mirantis.com/precise-fuel-folsom/Mirantis.key',
          # key_server => "pgp.mit.edu",
          include_src => false,
        }

        apt::source { 'rabbit-3.0':
          location    => 'http://download.mirantis.com/precise-fuel-folsom',
          release     => 'precise-rabbitmq-3.0',
          repos       => 'main',
          key         => '5EDB1B62EC4926EA',
          key_source  => 'http://download.mirantis.com/precise-fuel-folsom/Mirantis.key',
          include_src => false,
        }
      }

      # Below we set our internal repos for testing purposes. Some of them may match with external ones.
      if $type == 'custom' {
#
#        if $enable_test_repo {
#
#          apt::pin { 'precise-fuel-folsom':
#            order      => 20,
#            priority   => 1002,
#          }
#  
#          apt::source { 'precise-fuel-folsom':
#            location    => $deb_fuel_folsom_repo,
#            release     => 'precise-2.1.0.1',
#            repos       => 'main',
#            key         => 'F8AF89DD',
#            key_source  => 'http://172.18.67.168/ubuntu-repo/precise-fuel-folsom/Mirantis.key',
#            include_src => false,
#          }
#        } else {
#          apt::source { 'precise-fuel-folsom':
#            location    => $deb_fuel_folsom_repo,
#            release     => 'precise-2.1.0.1',
#            repos       => 'main',
#            key         => 'F8AF89DD',
#            key_source  => 'http://172.18.67.168/ubuntu-repo/precise-fuel-folsom/Mirantis.key',
#            include_src => false,
#          }
#        }
#
        apt::pin { 'precise-fuel-grizzly':
          order      => 19,
          priority   => 1001,
        }

        apt::pin { 'cloud-archive':
            order      => 20,
            priority   => 1002,
          }
  
        apt::source { 'cloud-archive':
          location    => $deb_cloud_archive_repo,
          release     => 'precise-updates/grizzly',
          repos       => 'main',
          key         => '5EDB1B62EC4926EA',
          key_source  => 'http://172.18.67.168/ubuntu-repo/precise-fuel-folsom/cloud-archive.key',
          # key_server   => "pgp.mit.edu",
          include_src => false,
        }

        apt::source { 'precise-fuel-grizzly':
          location    => $deb_fuel_grizzly_repo,
          release     => 'precise-3.0',
          repos       => 'main',
          key         => 'F8AF89DD',
          key_source  => 'http://osci-gbp.srt.mirantis.net/ubuntu/key.gpg',
          include_src => false,
        }

        apt::source { 'rabbit-3.0':
          location    => $deb_rabbit_repo,
          release     => 'precise-rabbitmq-3.0',
          repos       => 'main',
          key         => '5EDB1B62EC4926EA',
          key_source  => 'http://172.18.67.168/ubuntu-repo/precise-fuel-folsom/Mirantis.key',
          include_src => false,
        }

        if $upstream_mirror == true {
          file { '/etc/apt/sources.list': ensure => absent }
          File['/etc/apt/sources.list'] -> Apt::Source <| |>

          apt::source { 'ubuntu-mirror':
            location => $deb_mirror,
            release  => 'precise',
            repos    => 'main universe multiverse restricted',
          }

          apt::source { 'ubuntu-updates':
            location => $deb_updates,
            release  => 'precise-updates',
            repos    => 'main universe multiverse restricted',
          }

          apt::source { 'ubuntu-security':
            location => $deb_security,
            release  => 'precise-security',
            repos    => 'main universe multiverse restricted',
          }
        }
      }

      if !defined(Class['apt::update']) {
        class { 'apt::update': stage => $::openstack::mirantis_repos::stage }
      }

      #     In no one custom Debian repository is defined, it is necessary to force run apt-get update
      #     Please uncomment the following block to order puppet to force apt-get update
      # ############### Start of forced apt-get update block ##############
      #        class { 'apt':
      #          always_apt_update => true,
      #        }
      # ############### End of forced apt-get update block ###############
    }

    'RedHat': {

<<<<<<< HEAD
      exec {'/usr/bin/yum -d 0 -e 0 -y install yum-priorities':}

      Yumrepo {
        proxy   => $repo_proxy,
      }
      
      #added internal/external network mirror
=======
        yumrepo { 'centos-extras':
            descr      => 'Local extras mirror repository',
            name       => 'extras',
            enabled    => 0,
            baseurl => "http://archive.kernel.org/centos/6.3/os/x86_64/",
            mirrorlist => absent
        }


      # added internal/external network mirror
>>>>>>> 13cd2ad3
      if $type == 'default' {
        
        yumrepo { 'openstack-epel-fuel':
          descr      => 'Mirantis OpenStack Custom Packages',
          mirrorlist => 'http://download.mirantis.com/epel-fuel-folsom-2.1/mirror.external.list',
          gpgcheck   => '1',
          gpgkey     => 'http://download.mirantis.com/epel-fuel-folsom-2.1/epel.key  http://download.mirantis.com/epel-fuel-folsom-2.1/centos.key http://download.mirantis.com/epel-fuel-folsom-2.1/rabbit.key http://download.mirantis.com/epel-fuel-folsom-2.1/mirantis.key http://download.mirantis.com/epel-fuel-folsom-2.1/mysql.key http://download.mirantis.com/epel-fuel-folsom-2.1/nginx.key',
        }
        yumrepo { 'centos-base':
            descr      => 'Local base mirror repository',
            name       => 'base',
            baseurl => "http://download.mirantis.com/centos-minimal/",
            mirrorlist => absent
        }
        yumrepo { 'centos-updates':
            descr      => 'Local updates mirror repository',
            baseurl => "http://archive.kernel.org/centos/6.3/updates/x86_64/",
            enabled    => 0,
            mirrorlist => absent,
            name       => 'updates'
        }  
        yumrepo { 'vault6.3-base':
            descr      => 'Vault 6.3 base mirror repository',
            name       => 'v6.3-base',
            enabled    => 0,
            baseurl => "http://vault.centos.org/6.3/os/x86_64/",
            mirrorlist => absent
        }

      }

      if $type == 'custom' {
        yumrepo { 'openstack-epel-fuel':
          descr      => 'Mirantis OpenStack Custom Packages',
          mirrorlist => $fuel_mirrorlist,
<<<<<<< HEAD
          priority   => '10',
          gpgcheck   => '0',
          gpgkey     => 'http://download.mirantis.com/epel-fuel-folsom-2.1/epel.key  http://download.mirantis.com/epel-fuel-folsom-2.1/centos.key http://download.mirantis.com/epel-fuel-folsom-2.1/rabbit.key http://download.mirantis.com/epel-fuel-folsom-2.1/mirantis.key http://download.mirantis.com/epel-fuel-folsom-2.1/mysql.key',
        }

        yumrepo { 'openstack-epel-fuel-grizzly':
          descr      => 'Mirantis OpenStack grizzly Custom Packages',
          #baseurl    => 'http://repos.fedorapeople.org/repos/openstack/openstack-grizzly/epel-6/',
          baseurl    => 'http://osci-koji.srt.mirantis.net/mash/fuel-3.0/x86_64/',
          priority   => '1',
          gpgcheck   => '0',
          gpgkey     => 'http://download.mirantis.com/epel-fuel-folsom-2.1/epel.key  http://download.mirantis.com/epel-fuel-folsom-2.1/centos.key http://download.mirantis.com/epel-fuel-folsom-2.1/rabbit.key http://download.mirantis.com/epel-fuel-folsom-2.1/mirantis.key http://download.mirantis.com/epel-fuel-folsom-2.1/mysql.key',
=======
          gpgcheck   => '1',
          gpgkey     => 'http://download.mirantis.com/epel-fuel-folsom-2.1/epel.key  http://download.mirantis.com/epel-fuel-folsom-2.1/centos.key http://download.mirantis.com/epel-fuel-folsom-2.1/rabbit.key http://download.mirantis.com/epel-fuel-folsom-2.1/mirantis.key http://download.mirantis.com/epel-fuel-folsom-2.1/mysql.key http://download.mirantis.com/epel-fuel-folsom-2.1/nginx.key',
>>>>>>> 13cd2ad3
        }

        if $upstream_mirror == true {
          yumrepo { 'centos-base':
            priority   => '1',
            name       => 'base',
            gpgcheck   => '1',
            mirrorlist => $mirrorlist_base,
            gpgkey    => 'http://centos.srt.mirantis.net/RPM-GPG-KEY-CentOS-6',
          }

          yumrepo { 'centos-updates':
            name       => 'updates',
            priority   => '1',
            gpgcheck   => '1',
            mirrorlist => $mirrorlist_updates,
            gpgkey    => 'http://centos.srt.mirantis.net/RPM-GPG-KEY-CentOS-6',
          }
        }
      }

      if $enable_test_repo {
        yumrepo { 'openstack-osci-repo':
          descr    => 'Mirantis OpenStack OSCI Packages',
          baseurl  => 'http://osci-koji.srt.mirantis.net/mash/fuel-folsom/x86_64/',
          gpgcheck => '1',
          gpgkey   => 'http://download.mirantis.com/epel-fuel-folsom/epel.key  http://download.mirantis.com/epel-fuel-folsom/centos.key http://download.mirantis.com/epel-fuel-folsom/rabbit.key http://download.mirantis.com/epel-fuel-folsom/mirantis.key http://download.mirantis.com/epel-fuel-folsom/mysql.key http://download.mirantis.com/epel-fuel-folsom/nginx.key',
        }
      }

      if $enable_epel {
        Yumrepo {
          failovermethod => 'priority',
          gpgkey         => 'http://dl.fedoraproject.org/pub/epel/RPM-GPG-KEY-EPEL-6',
          priority       => '11',
          gpgcheck       => 1,
          enabled        => 1,
        }

        yumrepo { 'epel-testing':
          descr      => 'Extra Packages for Enterprise Linux 6 - Testing - $basearch',
          mirrorlist => 'http://mirrors.fedoraproject.org/metalink?repo=testing-epel6&arch=$basearch',
          enabled    => 0,
        }

        yumrepo { 'epel':
          descr      => 'Extra Packages for Enterprise Linux 6 - $basearch',
          mirrorlist => 'http://mirrors.fedoraproject.org/metalink?repo=epel-6&arch=$basearch',
        }
      }

      # Puppetlabs repos are really slow. This can slow deployment or even lead to yum timeout.

      if $disable_puppet_labs_repos {
        if defined(Yumrepo['puppetlabs-products']) {
          yumrepo { 'puppetlabs-products': enabled => 0 }
        }

        if defined(Yumrepo['puppetlabs-deps']) {
          yumrepo { 'puppetlabs-deps': enabled => 0 }
        }
      }

      exec { 'yum_make_safe_cache': command => "/usr/bin/yum clean all", }
      Yumrepo <| |> -> Exec['yum_make_safe_cache']
    }
    default  : {
      fail("Unsupported osfamily: ${osfamily} for os ${operatingsystem}")
    }
  }
}<|MERGE_RESOLUTION|>--- conflicted
+++ resolved
@@ -4,21 +4,21 @@
   $type         = 'default',
   $originator   = 'Mirantis Product <product@mirantis.com>',
   $disable_puppet_labs_repos = true,
-  $upstream_mirror        = true,
-  $deb_mirror             = 'http://172.18.67.168/ubuntu-repo/mirror.yandex.ru/ubuntu',
-  $deb_updates            = 'http://172.18.67.168/ubuntu-repo/mirror.yandex.ru/ubuntu',
-  $deb_security           = 'http://172.18.67.168/ubuntu-repo/mirror.yandex.ru/ubuntu',
-  $deb_fuel_folsom_repo   = 'http://172.18.67.168/ubuntu-repo/precise-fuel-folsom',
+  $upstream_mirror           = true,
+  $deb_mirror   = 'http://172.18.67.168/ubuntu-repo/mirror.yandex.ru/ubuntu',
+  $deb_updates  = 'http://172.18.67.168/ubuntu-repo/mirror.yandex.ru/ubuntu',
+  $deb_security = 'http://172.18.67.168/ubuntu-repo/mirror.yandex.ru/ubuntu',
+  $deb_fuel_folsom_repo      = 'http://172.18.67.168/ubuntu-repo/precise-fuel-folsom',
   $deb_fuel_grizzly_repo  = 'http://osci-gbp.srt.mirantis.net/ubuntu/fuel/',
-  $deb_cloud_archive_repo = 'http://172.18.67.168/ubuntu-cloud.archive.canonical.com/ubuntu',
-  $deb_rabbit_repo        = 'http://172.18.67.168/ubuntu-repo/precise-fuel-folsom',
+  $deb_cloud_archive_repo    = 'http://172.18.67.168/ubuntu-cloud.archive.canonical.com/ubuntu',
+  $deb_rabbit_repo           = 'http://172.18.67.168/ubuntu-repo/precise-fuel-folsom',
   $enable_epel = true,
-  $fuel_mirrorlist        = 'http://download.mirantis.com/epel-fuel-folsom-2.1/mirror.internal-stage.list',
-  $mirrorlist_base        = 'http://172.18.67.168/centos-repo/mirror-6.3-os.list',
-  $mirrorlist_updates     = 'http://172.18.67.168/centos-repo/mirror-6.3-updates.list',
+  $fuel_mirrorlist           = 'http://download.mirantis.com/epel-fuel-folsom-2.1/mirror.internal-stage.list',
+  $mirrorlist_base           = 'http://172.18.67.168/centos-repo/mirror-6.3-os.list',
+  $mirrorlist_updates        = 'http://172.18.67.168/centos-repo/mirror-6.3-updates.list',
   $grizzly_baseurl        = 'http://osci-koji.srt.mirantis.net/mash/fuel-3.0/x86_64/',
-  $enable_test_repo       = false,
-  $repo_proxy             = undef,
+  $enable_test_repo          = false,
+  $repo_proxy   = undef,
   $use_upstream_mysql     = false,
 ) {
   case $::osfamily {
@@ -108,13 +108,13 @@
         apt::pin { 'precise-fuel-grizzly':
           order      => 19,
           priority   => 1001,
-        }
+          }
 
         apt::pin { 'cloud-archive':
             order      => 20,
             priority   => 1002,
           }
-  
+
         apt::source { 'cloud-archive':
           location    => $deb_cloud_archive_repo,
           release     => 'precise-updates/grizzly',
@@ -182,15 +182,12 @@
 
     'RedHat': {
 
-<<<<<<< HEAD
       exec {'/usr/bin/yum -d 0 -e 0 -y install yum-priorities':}
 
       Yumrepo {
         proxy   => $repo_proxy,
       }
-      
-      #added internal/external network mirror
-=======
+
         yumrepo { 'centos-extras':
             descr      => 'Local extras mirror repository',
             name       => 'extras',
@@ -201,7 +198,6 @@
 
 
       # added internal/external network mirror
->>>>>>> 13cd2ad3
       if $type == 'default' {
         
         yumrepo { 'openstack-epel-fuel':
@@ -222,14 +218,14 @@
             enabled    => 0,
             mirrorlist => absent,
             name       => 'updates'
-        }  
+        }
         yumrepo { 'vault6.3-base':
             descr      => 'Vault 6.3 base mirror repository',
             name       => 'v6.3-base',
             enabled    => 0,
             baseurl => "http://vault.centos.org/6.3/os/x86_64/",
             mirrorlist => absent
-        }
+      }
 
       }
 
@@ -237,10 +233,9 @@
         yumrepo { 'openstack-epel-fuel':
           descr      => 'Mirantis OpenStack Custom Packages',
           mirrorlist => $fuel_mirrorlist,
-<<<<<<< HEAD
+          gpgcheck   => '1',
           priority   => '10',
-          gpgcheck   => '0',
-          gpgkey     => 'http://download.mirantis.com/epel-fuel-folsom-2.1/epel.key  http://download.mirantis.com/epel-fuel-folsom-2.1/centos.key http://download.mirantis.com/epel-fuel-folsom-2.1/rabbit.key http://download.mirantis.com/epel-fuel-folsom-2.1/mirantis.key http://download.mirantis.com/epel-fuel-folsom-2.1/mysql.key',
+          gpgkey     => 'http://download.mirantis.com/epel-fuel-folsom-2.1/epel.key  http://download.mirantis.com/epel-fuel-folsom-2.1/centos.key http://download.mirantis.com/epel-fuel-folsom-2.1/rabbit.key http://download.mirantis.com/epel-fuel-folsom-2.1/mirantis.key http://download.mirantis.com/epel-fuel-folsom-2.1/mysql.key http://download.mirantis.com/epel-fuel-folsom-2.1/nginx.key',
         }
 
         yumrepo { 'openstack-epel-fuel-grizzly':
@@ -249,11 +244,6 @@
           baseurl    => 'http://osci-koji.srt.mirantis.net/mash/fuel-3.0/x86_64/',
           priority   => '1',
           gpgcheck   => '0',
-          gpgkey     => 'http://download.mirantis.com/epel-fuel-folsom-2.1/epel.key  http://download.mirantis.com/epel-fuel-folsom-2.1/centos.key http://download.mirantis.com/epel-fuel-folsom-2.1/rabbit.key http://download.mirantis.com/epel-fuel-folsom-2.1/mirantis.key http://download.mirantis.com/epel-fuel-folsom-2.1/mysql.key',
-=======
-          gpgcheck   => '1',
-          gpgkey     => 'http://download.mirantis.com/epel-fuel-folsom-2.1/epel.key  http://download.mirantis.com/epel-fuel-folsom-2.1/centos.key http://download.mirantis.com/epel-fuel-folsom-2.1/rabbit.key http://download.mirantis.com/epel-fuel-folsom-2.1/mirantis.key http://download.mirantis.com/epel-fuel-folsom-2.1/mysql.key http://download.mirantis.com/epel-fuel-folsom-2.1/nginx.key',
->>>>>>> 13cd2ad3
         }
 
         if $upstream_mirror == true {
