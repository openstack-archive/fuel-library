#
class openstack::mirantis_repos (
  # DO NOT change this value to 'defaults'. All our customers are relying on external repositories
  $type        = 'default',
  $originator  = 'Mirantis Product <product@mirantis.com>',
  $disable_puppet_labs_repos = true,
  $upstream_mirror        = true,
  $deb_mirror             = 'http://172.18.67.168/ubuntu-repo/mirror.yandex.ru/ubuntu',
  $deb_updates            = 'http://172.18.67.168/ubuntu-repo/mirror.yandex.ru/ubuntu',
  $deb_security           = 'http://172.18.67.168/ubuntu-repo/mirror.yandex.ru/ubuntu',
  $deb_fuel_folsom_repo   = 'http://172.18.67.168/ubuntu-repo/precise-fuel-folsom',
  $deb_cloud_archive_repo = 'http://172.18.67.168/ubuntu-cloud.archive.canonical.com/ubuntu',
  $deb_rabbit_repo        = 'http://172.18.67.168/ubuntu-repo/precise-fuel-folsom',
<<<<<<< HEAD
  $enable_epel = true,
  $fuel_mirrorlist        = 'http://download.mirantis.com/epel-fuel-folsom-2.1/mirror.internal-stage.list',
  $mirrorlist_base        = 'http://172.18.67.168/centos-repo/mirror-6.3-os.list',
  $mirrorlist_updates     = 'http://172.18.67.168/centos-repo/mirror-6.3-updates.list',
  $enable_test_repo = false,
  $repo_proxy = undef,
  $use_upstream_mysql        = false,) {
=======
  $enable_epel            = false,
  $fuel_mirrorlist        = 'http://download.mirantis.com/epel-fuel-folsom-2.1/mirror.internal-stage.list',
  $mirrorlist_base        = 'http://172.18.67.168/centos-repo/mirror-6.3-os.list',
  $mirrorlist_updates     = 'http://172.18.67.168/centos-repo/mirror-6.3-updates.list',
  $grizzly_baseurl        = 'http://osci-koji.srt.mirantis.net/mash/fuel-3.0/x86_64/',
  $enable_test_repo       = false,
  $repo_proxy             = undef,
  $use_upstream_mysql     = false,
) {
>>>>>>> eb1b8958
  case $::osfamily {
    'Debian' : {
      class { 'apt::proxy':
        proxy => $repo_proxy,
        stage => $::openstack::mirantis_repos::stage
      }

#      apt::pin { 'mirantis-releases':
#        order      => 20,
#        priority   => 1001,
#        originator => $originator
#      }

     if $use_upstream_mysql {
        apt::pin { 'upstream-mysql':
          order    => 19,
          priority => 1002,
          version  => "5.5.29*",
          packages => "mysql*"
        }
     }

      Apt::Source <| |> -> Apt::Pin <| |>

      if $type == 'default' {
        apt::source { 'cloud-archive':
          location    => 'http://ubuntu-cloud.archive.canonical.com/ubuntu',
          release     => 'precise-updates/folsom',
          repos       => 'main',
          key         => '5EDB1B62EC4926EA',
          key_source  => 'http://download.mirantis.com/precise-fuel-folsom/cloud-archive.key',
          # key_server => 'keys.gnupg.net',
          include_src => false,
        }

          apt::source { 'precise-fuel-folsom':
          location    => 'http://download.mirantis.com/precise-fuel-folsom',
          release     => 'precise-2.1.0.1',
          repos       => 'main',
          key         => 'F8AF89DD',
          key_source  => 'http://download.mirantis.com/precise-fuel-folsom/Mirantis.key',
          # key_server => "pgp.mit.edu",
          include_src => false,
        }

        apt::source { 'rabbit-3.0':
          location    => 'http://download.mirantis.com/precise-fuel-folsom',
          release     => 'precise-rabbitmq-3.0',
          repos       => 'main',
          key         => '5EDB1B62EC4926EA',
          key_source  => 'http://download.mirantis.com/precise-fuel-folsom/Mirantis.key',
          include_src => false,
        }
      }

      # Below we set our internal repos for testing purposes. Some of them may match with external ones.
      if $type == 'custom' {
<<<<<<< HEAD

        
	if $enable_test_repo { 
         apt::source  { 'precise-fuel-folsom':
          location    => $deb_fuel_folsom_repo,
=======
        apt::pin { 'cloud-archive':
          order      => 19,
          priority   => 1001,
        }

        if $enable_test_repo {

          apt::pin { 'precise-fuel-folsom':
            order      => 20,
            priority   => 1002,
          }
  
          apt::source { 'precise-fuel-folsom':
            location    => $deb_fuel_folsom_repo,
>>>>>>> eb1b8958
            release     => 'precise-2.1.0.1',
          repos       => 'main',
          key         => 'F8AF89DD',
          key_source  => 'http://172.18.67.168/ubuntu-repo/precise-fuel-folsom/Mirantis.key',
          include_src => false,
        }
        } else {
         apt::source  { 'precise-fuel-folsom':
          location    => $deb_fuel_folsom_repo,
            release     => 'precise-2.1.0.1',
          repos       => 'main',
          key         => 'F8AF89DD',
          key_source  => 'http://172.18.67.168/ubuntu-repo/precise-fuel-folsom/Mirantis.key',
          include_src => false,
        }
	}

        apt::source { 'cloud-archive':
          location    => $deb_cloud_archive_repo,
          release     => 'precise-updates/grizzly',
          repos       => 'main',
          key         => '5EDB1B62EC4926EA',
          key_source  => 'http://172.18.67.168/ubuntu-repo/precise-fuel-folsom/cloud-archive.key',
          # key_server   => "pgp.mit.edu",
          include_src => false,
        }

        apt::source { 'rabbit-3.0':
          location    => $deb_rabbit_repo,
          release     => 'precise-rabbitmq-3.0',
          repos       => 'main',
          key         => '5EDB1B62EC4926EA',
          key_source  => 'http://172.18.67.168/ubuntu-repo/precise-fuel-folsom/Mirantis.key',
          include_src => false,
        }

        if $upstream_mirror == true {
          file { '/etc/apt/sources.list': ensure => absent }
          File['/etc/apt/sources.list'] -> Apt::Source <| |>

          apt::source { 'ubuntu-mirror':
            location => $deb_mirror,
            release  => 'precise',
            repos    => 'main universe multiverse restricted',
          }

           apt::source { 'ubuntu-updates':
            location => $deb_updates,
            release  => 'precise-updates',
            repos    => 'main universe multiverse restricted',
          }

           apt::source { 'ubuntu-security':
            location => $deb_security,
            release  => 'precise-security',
            repos    => 'main universe multiverse restricted',
          }
        }
      }

      if !defined(Class['apt::update']) {
       class { 'apt::update': stage => $::openstack::mirantis_repos::stage }
      }

      #     In no one custom Debian repository is defined, it is necessary to force run apt-get update
      #     Please uncomment the following block to order puppet to force apt-get update
      # ############### Start of forced apt-get update block ##############
      #        class { 'apt':
      #          always_apt_update => true,
      #        }
      # ############### End of forced apt-get update block ###############
    }

    'RedHat': {

      exec {'/usr/bin/yum -d 0 -e 0 -y install yum-priorities':}

      Yumrepo {
<<<<<<< HEAD
        proxy => $repo_proxy, }
      
      # added internal/external network mirror
=======
        proxy   => $repo_proxy,
      }
      
      #added internal/external network mirror
>>>>>>> eb1b8958
      if $type == 'default' {
        
        yumrepo { 'openstack-epel-fuel':
          descr      => 'Mirantis OpenStack Custom Packages',
          mirrorlist => 'http://download.mirantis.com/epel-fuel-folsom-2.1/mirror.external.list',
          gpgcheck   => '1',
          gpgkey     => 'http://download.mirantis.com/epel-fuel-folsom-2.1/epel.key  http://download.mirantis.com/epel-fuel-folsom-2.1/centos.key http://download.mirantis.com/epel-fuel-folsom-2.1/rabbit.key http://download.mirantis.com/epel-fuel-folsom-2.1/mirantis.key http://download.mirantis.com/epel-fuel-folsom-2.1/mysql.key',
        }
      }

      if $type == 'custom' {
        yumrepo { 'openstack-epel-fuel':
          descr      => 'Mirantis OpenStack Custom Packages',
          mirrorlist => $fuel_mirrorlist,
          priority   => '10',
          gpgcheck   => '0',
          gpgkey     => 'http://download.mirantis.com/epel-fuel-folsom-2.1/epel.key  http://download.mirantis.com/epel-fuel-folsom-2.1/centos.key http://download.mirantis.com/epel-fuel-folsom-2.1/rabbit.key http://download.mirantis.com/epel-fuel-folsom-2.1/mirantis.key http://download.mirantis.com/epel-fuel-folsom-2.1/mysql.key',
        }

        yumrepo { 'openstack-epel-fuel-grizzly':
          descr      => 'Mirantis OpenStack grizzly Custom Packages',
          #baseurl    => 'http://repos.fedorapeople.org/repos/openstack/openstack-grizzly/epel-6/',
          baseurl    => 'http://osci-koji.srt.mirantis.net/mash/fuel-3.0/x86_64/',
          priority   => '1',
          gpgcheck   => '0',
          gpgkey     => 'http://download.mirantis.com/epel-fuel-folsom-2.1/epel.key  http://download.mirantis.com/epel-fuel-folsom-2.1/centos.key http://download.mirantis.com/epel-fuel-folsom-2.1/rabbit.key http://download.mirantis.com/epel-fuel-folsom-2.1/mirantis.key http://download.mirantis.com/epel-fuel-folsom-2.1/mysql.key',
        }

        if $upstream_mirror == true {
          yumrepo { 'centos-base':
            priority   => '1',
            name       => 'base',
            gpgcheck   => '1',
            mirrorlist => $mirrorlist_base,
            gpgkey    => 'http://centos.srt.mirantis.net/RPM-GPG-KEY-CentOS-6',
          }

          yumrepo { 'centos-updates':
            name       => 'updates',
            priority   => '1',
            gpgcheck   => '1',
            mirrorlist => $mirrorlist_updates,
            gpgkey    => 'http://centos.srt.mirantis.net/RPM-GPG-KEY-CentOS-6',
          }
        }
      }

      if $enable_test_repo {
        yumrepo { 'openstack-osci-repo':
          descr      => 'Mirantis OpenStack OSCI Packages',
          baseurl    => 'http://osci-koji.srt.mirantis.net/mash/fuel-folsom/x86_64/',
          gpgcheck   => '1',
          gpgkey     => 'http://download.mirantis.com/epel-fuel-folsom/epel.key  http://download.mirantis.com/epel-fuel-folsom/centos.key http://download.mirantis.com/epel-fuel-folsom/rabbit.key http://download.mirantis.com/epel-fuel-folsom/mirantis.key http://download.mirantis.com/epel-fuel-folsom/mysql.key',
        }
      }

      if $enable_epel {
        Yumrepo {
          failovermethod => 'priority',
          gpgkey         => 'http://dl.fedoraproject.org/pub/epel/RPM-GPG-KEY-EPEL-6',
          priority       => '11',
          gpgcheck       => 1,
          enabled        => 1,
        }

        yumrepo { 'epel-testing':
          descr      => 'Extra Packages for Enterprise Linux 6 - Testing - $basearch',
          mirrorlist => 'http://mirrors.fedoraproject.org/metalink?repo=testing-epel6&arch=$basearch',
          enabled    => 0,
        }

        yumrepo { 'epel':
          descr      => 'Extra Packages for Enterprise Linux 6 - $basearch',
          mirrorlist => 'http://mirrors.fedoraproject.org/metalink?repo=epel-6&arch=$basearch',
        }
      }

      # Puppetlabs repos are really slow. This can slow deployment or even lead to yum timeout.

      if $disable_puppet_labs_repos {
        if defined(Yumrepo['puppetlabs-products']) {
          yumrepo { 'puppetlabs-products': enabled => 0 }
      }

        if defined(Yumrepo['puppetlabs-deps']) {
          yumrepo { 'puppetlabs-deps': enabled => 0 }
        }
      }

      exec { 'yum_make_safe_cache': command => "/usr/bin/yum clean all", }
      Yumrepo <| |> -> Exec['yum_make_safe_cache']
    }
    default  : {
      fail("Unsupported osfamily: ${osfamily} for os ${operatingsystem}")
    }
  }
}<|MERGE_RESOLUTION|>--- conflicted
+++ resolved
@@ -1,35 +1,25 @@
 #
 class openstack::mirantis_repos (
   # DO NOT change this value to 'defaults'. All our customers are relying on external repositories
-  $type        = 'default',
-  $originator  = 'Mirantis Product <product@mirantis.com>',
+  $type         = 'default',
+  $originator   = 'Mirantis Product <product@mirantis.com>',
   $disable_puppet_labs_repos = true,
-  $upstream_mirror        = true,
-  $deb_mirror             = 'http://172.18.67.168/ubuntu-repo/mirror.yandex.ru/ubuntu',
-  $deb_updates            = 'http://172.18.67.168/ubuntu-repo/mirror.yandex.ru/ubuntu',
-  $deb_security           = 'http://172.18.67.168/ubuntu-repo/mirror.yandex.ru/ubuntu',
-  $deb_fuel_folsom_repo   = 'http://172.18.67.168/ubuntu-repo/precise-fuel-folsom',
-  $deb_cloud_archive_repo = 'http://172.18.67.168/ubuntu-cloud.archive.canonical.com/ubuntu',
-  $deb_rabbit_repo        = 'http://172.18.67.168/ubuntu-repo/precise-fuel-folsom',
-<<<<<<< HEAD
+  $upstream_mirror           = true,
+  $deb_mirror   = 'http://172.18.67.168/ubuntu-repo/mirror.yandex.ru/ubuntu',
+  $deb_updates  = 'http://172.18.67.168/ubuntu-repo/mirror.yandex.ru/ubuntu',
+  $deb_security = 'http://172.18.67.168/ubuntu-repo/mirror.yandex.ru/ubuntu',
+  $deb_fuel_folsom_repo      = 'http://172.18.67.168/ubuntu-repo/precise-fuel-folsom',
+  $deb_cloud_archive_repo    = 'http://172.18.67.168/ubuntu-cloud.archive.canonical.com/ubuntu',
+  $deb_rabbit_repo           = 'http://172.18.67.168/ubuntu-repo/precise-fuel-folsom',
   $enable_epel = true,
-  $fuel_mirrorlist        = 'http://download.mirantis.com/epel-fuel-folsom-2.1/mirror.internal-stage.list',
-  $mirrorlist_base        = 'http://172.18.67.168/centos-repo/mirror-6.3-os.list',
-  $mirrorlist_updates     = 'http://172.18.67.168/centos-repo/mirror-6.3-updates.list',
-  $enable_test_repo = false,
-  $repo_proxy = undef,
-  $use_upstream_mysql        = false,) {
-=======
-  $enable_epel            = false,
-  $fuel_mirrorlist        = 'http://download.mirantis.com/epel-fuel-folsom-2.1/mirror.internal-stage.list',
-  $mirrorlist_base        = 'http://172.18.67.168/centos-repo/mirror-6.3-os.list',
-  $mirrorlist_updates     = 'http://172.18.67.168/centos-repo/mirror-6.3-updates.list',
+  $fuel_mirrorlist           = 'http://download.mirantis.com/epel-fuel-folsom-2.1/mirror.internal-stage.list',
+  $mirrorlist_base           = 'http://172.18.67.168/centos-repo/mirror-6.3-os.list',
+  $mirrorlist_updates        = 'http://172.18.67.168/centos-repo/mirror-6.3-updates.list',
   $grizzly_baseurl        = 'http://osci-koji.srt.mirantis.net/mash/fuel-3.0/x86_64/',
-  $enable_test_repo       = false,
-  $repo_proxy             = undef,
+  $enable_test_repo          = false,
+  $repo_proxy   = undef,
   $use_upstream_mysql     = false,
 ) {
->>>>>>> eb1b8958
   case $::osfamily {
     'Debian' : {
       class { 'apt::proxy':
@@ -43,14 +33,14 @@
 #        originator => $originator
 #      }
 
-     if $use_upstream_mysql {
+      if $use_upstream_mysql {
         apt::pin { 'upstream-mysql':
           order    => 19,
           priority => 1002,
           version  => "5.5.29*",
           packages => "mysql*"
         }
-     }
+      }
 
       Apt::Source <| |> -> Apt::Pin <| |>
 
@@ -65,7 +55,7 @@
           include_src => false,
         }
 
-          apt::source { 'precise-fuel-folsom':
+        apt::source { 'precise-fuel-folsom':
           location    => 'http://download.mirantis.com/precise-fuel-folsom',
           release     => 'precise-2.1.0.1',
           repos       => 'main',
@@ -87,13 +77,6 @@
 
       # Below we set our internal repos for testing purposes. Some of them may match with external ones.
       if $type == 'custom' {
-<<<<<<< HEAD
-
-        
-	if $enable_test_repo { 
-         apt::source  { 'precise-fuel-folsom':
-          location    => $deb_fuel_folsom_repo,
-=======
         apt::pin { 'cloud-archive':
           order      => 19,
           priority   => 1001,
@@ -108,23 +91,22 @@
   
           apt::source { 'precise-fuel-folsom':
             location    => $deb_fuel_folsom_repo,
->>>>>>> eb1b8958
             release     => 'precise-2.1.0.1',
-          repos       => 'main',
-          key         => 'F8AF89DD',
-          key_source  => 'http://172.18.67.168/ubuntu-repo/precise-fuel-folsom/Mirantis.key',
-          include_src => false,
-        }
+            repos       => 'main',
+            key         => 'F8AF89DD',
+            key_source  => 'http://172.18.67.168/ubuntu-repo/precise-fuel-folsom/Mirantis.key',
+            include_src => false,
+          }
         } else {
-         apt::source  { 'precise-fuel-folsom':
-          location    => $deb_fuel_folsom_repo,
+          apt::source { 'precise-fuel-folsom':
+            location    => $deb_fuel_folsom_repo,
             release     => 'precise-2.1.0.1',
-          repos       => 'main',
-          key         => 'F8AF89DD',
-          key_source  => 'http://172.18.67.168/ubuntu-repo/precise-fuel-folsom/Mirantis.key',
-          include_src => false,
-        }
-	}
+            repos       => 'main',
+            key         => 'F8AF89DD',
+            key_source  => 'http://172.18.67.168/ubuntu-repo/precise-fuel-folsom/Mirantis.key',
+            include_src => false,
+          }
+        }
 
         apt::source { 'cloud-archive':
           location    => $deb_cloud_archive_repo,
@@ -155,13 +137,13 @@
             repos    => 'main universe multiverse restricted',
           }
 
-           apt::source { 'ubuntu-updates':
+          apt::source { 'ubuntu-updates':
             location => $deb_updates,
             release  => 'precise-updates',
             repos    => 'main universe multiverse restricted',
           }
 
-           apt::source { 'ubuntu-security':
+          apt::source { 'ubuntu-security':
             location => $deb_security,
             release  => 'precise-security',
             repos    => 'main universe multiverse restricted',
@@ -170,7 +152,7 @@
       }
 
       if !defined(Class['apt::update']) {
-       class { 'apt::update': stage => $::openstack::mirantis_repos::stage }
+        class { 'apt::update': stage => $::openstack::mirantis_repos::stage }
       }
 
       #     In no one custom Debian repository is defined, it is necessary to force run apt-get update
@@ -187,16 +169,10 @@
       exec {'/usr/bin/yum -d 0 -e 0 -y install yum-priorities':}
 
       Yumrepo {
-<<<<<<< HEAD
-        proxy => $repo_proxy, }
-      
-      # added internal/external network mirror
-=======
         proxy   => $repo_proxy,
       }
-      
+
       #added internal/external network mirror
->>>>>>> eb1b8958
       if $type == 'default' {
         
         yumrepo { 'openstack-epel-fuel':
@@ -246,10 +222,10 @@
 
       if $enable_test_repo {
         yumrepo { 'openstack-osci-repo':
-          descr      => 'Mirantis OpenStack OSCI Packages',
-          baseurl    => 'http://osci-koji.srt.mirantis.net/mash/fuel-folsom/x86_64/',
-          gpgcheck   => '1',
-          gpgkey     => 'http://download.mirantis.com/epel-fuel-folsom/epel.key  http://download.mirantis.com/epel-fuel-folsom/centos.key http://download.mirantis.com/epel-fuel-folsom/rabbit.key http://download.mirantis.com/epel-fuel-folsom/mirantis.key http://download.mirantis.com/epel-fuel-folsom/mysql.key',
+          descr    => 'Mirantis OpenStack OSCI Packages',
+          baseurl  => 'http://osci-koji.srt.mirantis.net/mash/fuel-folsom/x86_64/',
+          gpgcheck => '1',
+          gpgkey   => 'http://download.mirantis.com/epel-fuel-folsom/epel.key  http://download.mirantis.com/epel-fuel-folsom/centos.key http://download.mirantis.com/epel-fuel-folsom/rabbit.key http://download.mirantis.com/epel-fuel-folsom/mirantis.key http://download.mirantis.com/epel-fuel-folsom/mysql.key',
         }
       }
 
@@ -279,7 +255,7 @@
       if $disable_puppet_labs_repos {
         if defined(Yumrepo['puppetlabs-products']) {
           yumrepo { 'puppetlabs-products': enabled => 0 }
-      }
+        }
 
         if defined(Yumrepo['puppetlabs-deps']) {
           yumrepo { 'puppetlabs-deps': enabled => 0 }
