#
define haproxy_service(
  $order,
  $balancers,
  $virtual_ips,
  $port,
  $define_cookies = false,
  $define_backend = false
) {
  case $name {
    "mysqld": {
      $haproxy_config_options = { 'option' => ['mysql-check user cluster_watcher', 'tcplog','clitcpka','srvtcpka'], 'balance' => 'roundrobin', 'mode' => 'tcp', 'timeout server' => '28801s', 'timeout client' => '28801s' }
      $balancermember_options = 'check inter 15s fastinter 2s downinter 1s rise 5 fall 3'
      $balancer_port = 3307
    }

    "horizon": {
      $haproxy_config_options = {
        'option'  => ['forwardfor', 'httpchk', 'httpclose', 'httplog'],
        'rspidel' => '^Set-cookie:\ IP=',
        # 'stick'   => 'on src table horizon-ssl',
        'balance' => 'roundrobin',
        'cookie'  => 'SERVERID insert indirect nocache',
        'capture' => 'cookie vgnvisitor= len 32'
      }
      $balancermember_options = 'check inter 2000 fall 3'
      $balancer_port = 80
    }

    "horizon-ssl": {
      $haproxy_config_options = {
        'option'      => ['ssl-hello-chk', 'tcpka'],
        'stick-table' => 'type ip size 200k expire 30m',
        'stick'       => 'on src',
        'balance'     => 'source',
        'timeout'     => ['client 3h', 'server 3h'],
        'mode'        => 'tcp'
      }
      $balancermember_options = 'weight 1 check'
      $balancer_port = 443
    }

    #    "rabbitmq-epmd": {
    #  $haproxy_config_options = { 'option' => ['clitcpka'], 'balance' => 'roundrobin', 'mode' => 'tcp'}
    #  $balancermember_options = 'check inter 5000 rise 2 fall 3'
    #  $balancer_port = 4369
<<<<<<< HEAD
    # }
=======
    #}
>>>>>>> 00c2f1cd
    "rabbitmq-openstack": {
      $haproxy_config_options = { 'option' => ['tcpka'], 'timeout client' => '48h', 'timeout server' => '48h', 'balance' => 'roundrobin', 'mode' => 'tcp'}
      $balancermember_options = 'check inter 5000 rise 2 fall 3'
      $balancer_port = 5673
    }

    default: {
      $haproxy_config_options = { 'option' => ['httplog'], 'balance' => 'roundrobin' }
      $balancermember_options = 'check'
      $balancer_port = $port
    }
  }

  add_haproxy_service { $name :
    order                    => $order,
    balancers                => $balancers,
    virtual_ips              => $virtual_ips,
    port                     => $port,
    haproxy_config_options   => $haproxy_config_options,
    balancer_port            => $balancer_port,
    balancermember_options   => $balancermember_options,
    define_cookies           => $define_cookies,
    define_backend           => $define_backend,
  }
}

# add_haproxy_service moved to separate define to allow adding custom sections
# to haproxy config without any default config options, except only required ones.
define add_haproxy_service (
    $order,
    $balancers,
    $virtual_ips,
    $port,
    $haproxy_config_options,
    $balancer_port,
    $balancermember_options,
    $mode = 'tcp',
    $define_cookies = false,
    $define_backend = false,
    $collect_exported = false
    ) {
    haproxy::listen { $name:
      order            => $order - 1,
      ipaddress        => $virtual_ips,
      ports            => $port,
      options          => $haproxy_config_options,
      collect_exported => $collect_exported,
      mode             => $mode,
    }
    @haproxy::balancermember { "${name}":
      order                  => $order,
      listening_service      => $name,
      balancers              => $balancers,
      balancer_port          => $balancer_port,
      balancermember_options => $balancermember_options,
      define_cookies         => $define_cookies,
      define_backend        =>  $define_backend,
    }
}

class openstack::controller_ha (
   $primary_controller,
   $controller_public_addresses, $public_interface, $private_interface, $controller_internal_addresses,
   $internal_virtual_ip, $public_virtual_ip, $internal_interface, $internal_address,
   $floating_range, $fixed_range, $multi_host, $network_manager, $verbose, $debug, $network_config = {}, $num_networks = 1, $network_size = 255,
   $auto_assign_floating_ip, $mysql_root_password, $admin_email, $admin_user = 'admin', $admin_password, $keystone_admin_tenant='admin',
   $keystone_db_password, $keystone_admin_token, $glance_db_password, $glance_user_password,
   $nova_db_password, $nova_user_password, $queue_provider, $rabbit_password, $rabbit_user, $rabbit_nodes,
   $qpid_password, $qpid_user, $qpid_nodes, $memcached_servers, $export_resources, $glance_backend='file', $swift_proxies=undef,
   $quantum = false, $quantum_user_password='', $quantum_db_password='', $quantum_db_user = 'quantum',
   $quantum_db_dbname  = 'quantum', $cinder = false, $cinder_iscsi_bind_addr = false, $tenant_network_type = 'gre', $segment_range = '1:4094',
   $nv_physical_volume = undef, $manage_volumes = false,  $custom_mysql_setup_class = 'galera', $galera_nodes, $use_syslog = false, $syslog_log_level = 'WARNING',
   $syslog_log_facility_glance   = 'LOCAL2',
   $syslog_log_facility_cinder   = 'LOCAL3',
   $syslog_log_facility_quantum  = 'LOCAL4',
   $syslog_log_facility_nova     = 'LOCAL6',
   $syslog_log_facility_keystone = 'LOCAL7',
   $cinder_rate_limits = undef, $nova_rate_limits = undef,
   $cinder_volume_group     = 'cinder-volumes',
   $cinder_user_password    = 'cinder_user_pass',
   $cinder_db_password      = 'cinder_db_pass',
   $rabbit_node_ip_address  = $internal_address,
   $horizon_use_ssl         = false,
   $quantum_network_node    = false,
   $quantum_netnode_on_cnt  = false,
   $quantum_gre_bind_addr   = $internal_address,
   $quantum_external_ipinfo = {},
   $mysql_skip_name_resolve = false,
   $ha_provider             = "pacemaker",
   $create_networks         = true,
   $use_unicast_corosync    = false,
   $ha_mode                 = true,
 ) {

    # haproxy
    include haproxy::params
    $global_options   = $haproxy::params::global_options
    $defaults_options = $haproxy::params::defaults_options

    Class['cluster::haproxy'] -> Anchor['haproxy_done']

    concat { '/etc/haproxy/haproxy.cfg':
      owner   => '0',
      group   => '0',
      mode    => '0644',
    } -> Anchor['haproxy_done']


    # Dirty hack, due Puppet can't send notify between stages
    exec { 'restart_haproxy':
      command     => 'crm resource restart clone_p_haproxy',
      path        => '/usr/bin:/usr/sbin:/bin:/sbin',
      logoutput   => true,
      refreshonly => true,
      tries       => 3,
      try_sleep   => 1,
      #returns    => [0, 1, ''],
    }
    Exec['restart_haproxy'] -> Anchor['haproxy_done']
    Concat['/etc/haproxy/haproxy.cfg'] ~> Exec['restart_haproxy']

    # Simple Header
    concat::fragment { '00-header':
      target  => '/etc/haproxy/haproxy.cfg',
      order   => '01',
      content => "# This file managed by Puppet\n",
    } -> Haproxy_service<| |>

    # Template uses $global_options, $defaults_options
    concat::fragment { 'haproxy-base':
      target  => '/etc/haproxy/haproxy.cfg',
      order   => '10',
      content => template('haproxy/haproxy-base.cfg.erb'),
    } -> Haproxy_service<| |>


    Haproxy_service {
      balancers => $controller_internal_addresses
    }

    haproxy_service { 'horizon':    order => 15, port => 80, virtual_ips => [$public_virtual_ip], define_cookies => true  }

    if $horizon_use_ssl {
      haproxy_service { 'horizon-ssl': order => 17, port => 443, virtual_ips => [$public_virtual_ip] }
    }

    haproxy_service { 'keystone-1': order => 20, port => 5000, virtual_ips => [$public_virtual_ip, $internal_virtual_ip]  }
    haproxy_service { 'keystone-2': order => 30, port => 35357, virtual_ips => [$public_virtual_ip, $internal_virtual_ip]  }
    haproxy_service { 'nova-api-1': order => 40, port => 8773, virtual_ips => [$public_virtual_ip, $internal_virtual_ip]  }
    haproxy_service { 'nova-api-2': order => 50, port => 8774, virtual_ips => [$public_virtual_ip, $internal_virtual_ip]  }
    haproxy_service { 'nova-metadata-api': order => 60, port => 8775, virtual_ips => [$internal_virtual_ip]  }

    haproxy_service { 'nova-api-4': order => 70, port => 8776, virtual_ips => [$public_virtual_ip, $internal_virtual_ip]  }
    haproxy_service { 'glance-api': order => 80, port => 9292, virtual_ips => [$public_virtual_ip, $internal_virtual_ip]  }

    if $quantum {
      haproxy_service { 'quantum': order => 85, port => 9696, virtual_ips => [$public_virtual_ip, $internal_virtual_ip], define_backend => true  }
    }

    haproxy_service { 'glance-reg': order => 90, port => 9191, virtual_ips => [$internal_virtual_ip]  }

    if $queue_provider == 'rabbitmq'{
      haproxy_service { 'rabbitmq-openstack':    order => 92, port => 5672, virtual_ips => [$internal_virtual_ip], define_backend => true }
      #      haproxy_service { 'rabbitmq-epmd':    order => 91, port => 4369, virtual_ips => [$internal_virtual_ip], define_backend => true }
    }

    if $custom_mysql_setup_class == 'galera' {
      haproxy_service { 'mysqld': order => 95, port => 3306, virtual_ips => [$internal_virtual_ip], define_backend => true }
    }
    if $glance_backend == 'swift' {
      haproxy_service { 'swift': order => 96, port => 8080, virtual_ips => [$public_virtual_ip,$internal_virtual_ip], balancers => $swift_proxies }
    }

    Haproxy_service<| |> ~> Exec['restart_haproxy']
    Haproxy_service<| |> -> Anchor['haproxy_done']
    Service<| title == 'haproxy' |> -> Anchor['haproxy_done']
    anchor {'haproxy_done': }

   if ( $custom_mysql_setup_class == 'galera' ) {
     ###
     # Setup Galera
     package { 'socat': ensure => present }
     exec { 'wait-for-haproxy-mysql-backend':
       command   => "echo show stat | socat unix-connect:///var/lib/haproxy/stats stdio | grep -q '^mysqld,BACKEND,.*,UP,'",
       path      => ['/usr/bin', '/usr/sbin', '/sbin', '/bin'],
       try_sleep => 5,
       tries     => 60,
     }
     Package['socat'] -> Exec['wait-for-haproxy-mysql-backend']

     Exec<| title == 'wait-for-synced-state' |> -> Exec['wait-for-haproxy-mysql-backend']
     Exec['wait-for-haproxy-mysql-backend'] -> Exec<| title == 'initial-db-sync' |>
     Exec['wait-for-haproxy-mysql-backend'] -> Exec<| title == 'keystone-manage db_sync' |>
     Exec['wait-for-haproxy-mysql-backend'] -> Exec<| title == 'glance-manage db_sync' |>
     Exec['wait-for-haproxy-mysql-backend'] -> Exec<| title == 'cinder-manage db_sync' |>
     Exec['wait-for-haproxy-mysql-backend'] -> Exec<| title == 'nova-db-sync' |>
     Exec['wait-for-haproxy-mysql-backend'] -> Service <| title == 'cinder-scheduler' |>
     Exec['wait-for-haproxy-mysql-backend'] -> Service <| title == 'cinder-volume' |>
     Exec['wait-for-haproxy-mysql-backend'] -> Service <| title == 'cinder-api' |>
     Anchor['haproxy_done'] -> Exec['wait-for-haproxy-mysql-backend']
     Anchor['haproxy_done'] -> Class['galera']
   }

    class { '::openstack::controller':
      private_interface       => $private_interface,
      public_interface        => $public_interface,
      public_address          => $public_virtual_ip,    # It is feature for HA mode.
      internal_address        => $internal_virtual_ip,  # All internal traffic goes
      admin_address           => $internal_virtual_ip,  # through load balancer.
      floating_range          => $floating_range,
      fixed_range             => $fixed_range,
      multi_host              => $multi_host,
      network_config          => $network_config,
      num_networks            => $num_networks,
      network_size            => $network_size,
      network_manager         => $network_manager,
      verbose                 => $verbose,
      debug                   => $debug,
      auto_assign_floating_ip => $auto_assign_floating_ip,
      mysql_root_password     => $mysql_root_password,
      custom_mysql_setup_class=> $custom_mysql_setup_class,
      galera_cluster_name     => 'openstack',
      primary_controller      => $primary_controller,
      galera_node_address     => $internal_address,
      galera_nodes            => $galera_nodes,
      mysql_skip_name_resolve => $mysql_skip_name_resolve,
      admin_email             => $admin_email,
      admin_user              => $admin_user,
      admin_password          => $admin_password,
      keystone_db_password    => $keystone_db_password,
      keystone_admin_token    => $keystone_admin_token,
      keystone_admin_tenant   => $keystone_admin_tenant,
      glance_db_password      => $glance_db_password,
      glance_user_password    => $glance_user_password,
      glance_api_servers      => $glance_api_servers,
      nova_db_password        => $nova_db_password,
      nova_user_password      => $nova_user_password,
      queue_provider          => $queue_provider,
      rabbit_password         => $rabbit_password,
      rabbit_user             => $rabbit_user,
      rabbit_cluster          => true,
      rabbit_nodes            => $controller_hostnames,
      rabbit_port             => '5673',
      rabbit_node_ip_address  => $rabbit_node_ip_address,
      rabbit_ha_virtual_ip    => $internal_virtual_ip,
      qpid_password           => $qpid_password,
      qpid_user               => $qpid_user,
      qpid_nodes              => $qpid_nodes,
      qpid_port               => '5672',
      qpid_node_ip_address    => $rabbit_node_ip_address,
      cache_server_ip         => $memcached_servers,
      export_resources        => false,
      api_bind_address        => $internal_address,
      db_host                 => $internal_virtual_ip,
      service_endpoint        => $internal_virtual_ip,
      glance_backend          => $glance_backend,
      #require                 => Service['keepalived'],
      quantum                 => $quantum,
      quantum_user_password   => $quantum_user_password,
      quantum_db_password     => $quantum_db_password,
      quantum_gre_bind_addr   => $quantum_gre_bind_addr,
      quantum_external_ipinfo => $quantum_external_ipinfo,
      quantum_network_node    => $quantum_network_node,
      quantum_netnode_on_cnt  => $quantum_netnode_on_cnt,
      segment_range           => $segment_range,
      tenant_network_type     => $tenant_network_type,
      cinder                  => $cinder,
      cinder_iscsi_bind_addr  => $cinder_iscsi_bind_addr,
      cinder_user_password    => $cinder_user_password,
      cinder_db_password      => $cinder_db_password,
      manage_volumes          => $manage_volumes,
      nv_physical_volume      => $nv_physical_volume,
      cinder_volume_group     => $cinder_volume_group,
      # turn on SWIFT_ENABLED option for Horizon dashboard
      swift                   => $glance_backend ? { 'swift' => true, default => false },
      use_syslog              => $use_syslog,
      syslog_log_level        => $syslog_log_level,
      syslog_log_facility_glance   => $syslog_log_facility_glance,
      syslog_log_facility_cinder => $syslog_log_facility_cinder,
      syslog_log_facility_nova => $syslog_log_facility_nova,
      syslog_log_facility_keystone => $syslog_log_facility_keystone,
      cinder_rate_limits      => $cinder_rate_limits,
      nova_rate_limits        => $nova_rate_limits,
      horizon_use_ssl         => $horizon_use_ssl,
      ha_mode                 => $ha_mode,
    }
    if $quantum and $quantum_network_node {
      class { '::openstack::quantum_router':
        db_host               => $internal_virtual_ip,
        service_endpoint      => $internal_virtual_ip,
        auth_host             => $internal_virtual_ip,
        nova_api_vip          => $internal_virtual_ip,
        internal_address      => $internal_address,
        public_interface      => $public_interface,
        private_interface     => $private_interface,
        floating_range        => $floating_range,
        fixed_range           => $fixed_range,
        create_networks       => $create_networks,
        verbose               => $verbose,
        debug                 => $debug,
        queue_provider        => $queue_provider,
        rabbit_password       => $rabbit_password,
        rabbit_user           => $rabbit_user,
        rabbit_nodes          => $rabbit_nodes,
        rabbit_ha_virtual_ip  => $internal_virtual_ip,
        qpid_password         => $qpid_password,
        qpid_user             => $qpid_user,
        qpid_nodes            => $qpid_nodes,
        quantum               => $quantum,
        quantum_user_password => $quantum_user_password,
        quantum_db_password   => $quantum_db_password,
        quantum_db_user       => $quantum_db_user,
        quantum_db_dbname     => $quantum_db_dbname,
        quantum_gre_bind_addr => $quantum_gre_bind_addr,
        quantum_network_node  => $quantum_network_node,
        quantum_netnode_on_cnt=> $quantum_netnode_on_cnt,
        service_provider      => $ha_provider,
        tenant_network_type   => $tenant_network_type,
        segment_range         => $segment_range,
        external_ipinfo       => $external_ipinfo,
        api_bind_address      => $internal_address,
        use_syslog            => $use_syslog,
        syslog_log_level      => $syslog_log_level,
        syslog_log_facility   => $syslog_log_facility_quantum,
        ha_mode               => $ha_mode,
      }
    }
    class { 'openstack::auth_file':
      admin_user              => $admin_user,
      admin_password          => $admin_password,
      admin_tenant            => $keystone_admin_tenant,
      keystone_admin_token    => $keystone_admin_token,
      controller_node         => $internal_virtual_ip,
    }
}
<|MERGE_RESOLUTION|>--- conflicted
+++ resolved
@@ -44,11 +44,7 @@
     #  $haproxy_config_options = { 'option' => ['clitcpka'], 'balance' => 'roundrobin', 'mode' => 'tcp'}
     #  $balancermember_options = 'check inter 5000 rise 2 fall 3'
     #  $balancer_port = 4369
-<<<<<<< HEAD
-    # }
-=======
     #}
->>>>>>> 00c2f1cd
     "rabbitmq-openstack": {
       $haproxy_config_options = { 'option' => ['tcpka'], 'timeout client' => '48h', 'timeout server' => '48h', 'balance' => 'roundrobin', 'mode' => 'tcp'}
       $balancermember_options = 'check inter 5000 rise 2 fall 3'
