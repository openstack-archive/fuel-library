
define haproxy_service(
  $order,
  $balancers,
  $virtual_ips,
  $port,
  $define_cookies = false,
  $define_backend = false
) {
  case $name {
    "mysqld": {
      $haproxy_config_options = { 'option' => ['mysql-check user cluster_watcher', 'tcplog','clitcpka','srvtcpka'], 'balance' => 'roundrobin', 'mode' => 'tcp', 'timeout server' => '28801s', 'timeout client' => '28801s' }
      $balancermember_options = 'check inter 15s fastinter 2s downinter 1s rise 5 fall 3'
      $balancer_port = 3307
    }

    "horizon": {
      $haproxy_config_options = {
        'option'  => ['forwardfor', 'httpchk', 'httpclose', 'httplog'],
        'rspidel' => '^Set-cookie:\ IP=',
        # 'stick'   => 'on src table horizon-ssl',
        'balance' => 'roundrobin',
        'cookie'  => 'SERVERID insert indirect nocache',
        'capture' => 'cookie vgnvisitor= len 32'
      }
      $balancermember_options = 'check inter 2000 fall 3'
      $balancer_port = 80
    }

    "horizon-ssl": {
      $haproxy_config_options = {
        'option'      => ['ssl-hello-chk', 'tcpka'],
        'stick-table' => 'type ip size 200k expire 30m',
        'stick'       => 'on src',
        'balance'     => 'source',
        'timeout'     => ['client 3h', 'server 3h'],
        'mode'        => 'tcp'
      }
      $balancermember_options = 'weight 1 check'
      $balancer_port = 443
    }

    "rabbitmq-epmd": {
      $haproxy_config_options = { 'option' => ['clitcpka'], 'balance' => 'roundrobin', 'mode' => 'tcp'}
      $balancermember_options = 'check inter 5000 rise 2 fall 3'
      $balancer_port = 4369
    }
    "rabbitmq-openstack": {
      $haproxy_config_options = { 'option' => ['tcpka'], 'timeout client' => '48h', 'timeout server' => '48h', 'balance' => 'roundrobin', 'mode' => 'tcp'}
      $balancermember_options = 'check inter 5000 rise 2 fall 3'
      $balancer_port = 5673
    }

    default: {
      $haproxy_config_options = { 'option' => ['httplog'], 'balance' => 'roundrobin' }
      $balancermember_options = 'check'
      $balancer_port = $port
    }
  }
  
  add_haproxy_service { $name : 
    order                    => $order, 
    balancers                => $balancers, 
    virtual_ips              => $virtual_ips, 
    port                     => $port, 
    haproxy_config_options   => $haproxy_config_options, 
    balancer_port            => $balancer_port, 
    balancermember_options   => $balancermember_options, 
    define_cookies           => $define_cookies, 
    define_backend           => $define_backend,
  }
}

# add_haproxy_service moved to separate define to allow adding custom sections 
# to haproxy config without any default config options, except only required ones.
define add_haproxy_service (
    $order, 
    $balancers, 
    $virtual_ips, 
    $port, 
    $haproxy_config_options, 
    $balancer_port, 
    $balancermember_options,
    $mode = 'tcp',
    $define_cookies = false, 
    $define_backend = false, 
    $collect_exported = false
    ) {
    haproxy::listen { $name:
      order            => $order - 1,
      ipaddress        => $virtual_ips,
      ports            => $port,
      options          => $haproxy_config_options,
      collect_exported => $collect_exported,
      mode             => $mode,
    }
    @haproxy::balancermember { "${name}":
      order                  => $order,
      listening_service      => $name,
      balancers              => $balancers,
      balancer_port          => $balancer_port,
      balancermember_options => $balancermember_options,
      define_cookies         => $define_cookies,
      define_backend        =>  $define_backend,
    }
}

class openstack::controller_ha (
   $primary_controller,
   $controller_public_addresses, $public_interface, $private_interface, $controller_internal_addresses,
   $internal_virtual_ip, $public_virtual_ip, $internal_interface, $internal_address,
   $floating_range, $fixed_range, $multi_host, $network_manager, $verbose, $network_config = {}, $num_networks = 1, $network_size = 255,
   $auto_assign_floating_ip, $mysql_root_password, $admin_email, $admin_user = 'admin', $admin_password, $keystone_admin_tenant='admin',
   $keystone_db_password, $keystone_admin_token, $glance_db_password, $glance_user_password,
   $nova_db_password, $nova_user_password, $rabbit_password, $rabbit_user,
   $rabbit_nodes, $memcached_servers, $export_resources, $glance_backend='file', $swift_proxies=undef,
   $quantum = false, $quantum_user_password='', $quantum_db_password='', $quantum_db_user = 'quantum',
   $quantum_db_dbname  = 'quantum', $cinder = false, $cinder_iscsi_bind_addr = false, $tenant_network_type = 'gre', $segment_range = '1:4094',
   $nv_physical_volume = undef, $manage_volumes = false,$galera_nodes, $use_syslog = false,
   $cinder_rate_limits = undef, $nova_rate_limits = undef,
   $cinder_volume_group     = 'cinder-volumes',
   $cinder_user_password    = 'cinder_user_pass',
   $cinder_db_password      = 'cinder_db_pass',
   $rabbit_node_ip_address  = $internal_address,
   $horizon_use_ssl         = false,
   $quantum_network_node    = false,
   $quantum_netnode_on_cnt  = false,
   $quantum_gre_bind_addr   = $internal_address,
   $quantum_external_ipinfo = {},
   $mysql_skip_name_resolve = false,
   $ha_provider             = "pacemaker",
   $create_networks         = true,
   $use_unicast_corosync    = false,
   $ha_mode                 = true,
 ) {

    # haproxy
    include haproxy::params
    $global_options   = $haproxy::params::global_options
    $defaults_options = $haproxy::params::defaults_options

    Class['cluster::haproxy'] -> Anchor['haproxy_done']

    file { '/etc/rsyslog.d/haproxy.conf':
        ensure => present,
        content => 'local0.* -/var/log/haproxy.log'
    } -> Anchor['haproxy_done']

    concat { '/etc/haproxy/haproxy.cfg':
      owner   => '0',
      group   => '0',
      mode    => '0644',
    } -> Anchor['haproxy_done']
    

    # Dirty hack, due Puppet can't send notify between stages
    exec { 'restart_haproxy':
      command     => 'crm resource restart clone_p_haproxy',
      path        => '/usr/bin:/usr/sbin:/bin:/sbin',
      logoutput   => true,
      refreshonly => true,
      tries       => 3,
      try_sleep   => 1,
      #returns    => [0, 1, ''],
    }
    Exec['restart_haproxy'] -> Anchor['haproxy_done']
    Concat['/etc/haproxy/haproxy.cfg'] ~> Exec['restart_haproxy']

    # Simple Header
    concat::fragment { '00-header':
      target  => '/etc/haproxy/haproxy.cfg',
      order   => '01',
      content => "# This file managed by Puppet\n",
    } -> Haproxy_service<| |>

    # Template uses $global_options, $defaults_options
    concat::fragment { 'haproxy-base':
      target  => '/etc/haproxy/haproxy.cfg',
      order   => '10',
      content => template('haproxy/haproxy-base.cfg.erb'),
    } -> Haproxy_service<| |>


    Haproxy_service {
      balancers => $controller_internal_addresses
    }

<<<<<<< HEAD
    file { '/etc/rsyslog.d/haproxy.conf':
      ensure => present,
      content => "local0.* -/var/log/haproxy.log \nlocal1.* -/var/log/horizon.log"
    }
    Class['keepalived'] -> Class ['nova::rabbitmq']
=======
>>>>>>> f88823a4
    haproxy_service { 'horizon':    order => 15, port => 80, virtual_ips => [$public_virtual_ip], define_cookies => true  }

    if $horizon_use_ssl {
      haproxy_service { 'horizon-ssl': order => 17, port => 443, virtual_ips => [$public_virtual_ip] }
    }

    haproxy_service { 'keystone-1': order => 20, port => 5000, virtual_ips => [$public_virtual_ip, $internal_virtual_ip]  }
    haproxy_service { 'keystone-2': order => 30, port => 35357, virtual_ips => [$public_virtual_ip, $internal_virtual_ip]  }
    haproxy_service { 'nova-api-1': order => 40, port => 8773, virtual_ips => [$public_virtual_ip, $internal_virtual_ip]  }
    haproxy_service { 'nova-api-2': order => 50, port => 8774, virtual_ips => [$public_virtual_ip, $internal_virtual_ip]  }

    if ! $multi_host {
      haproxy_service { 'nova-api-3': order => 60, port => 8775, virtual_ips => [$public_virtual_ip, $internal_virtual_ip]  }
    }

    haproxy_service { 'nova-api-4': order => 70, port => 8776, virtual_ips => [$public_virtual_ip, $internal_virtual_ip]  }
    haproxy_service { 'glance-api': order => 80, port => 9292, virtual_ips => [$public_virtual_ip, $internal_virtual_ip]  }

    if $quantum {
      haproxy_service { 'quantum': order => 85, port => 9696, virtual_ips => [$public_virtual_ip, $internal_virtual_ip]  }
    }

    haproxy_service { 'glance-reg': order => 90, port => 9191, virtual_ips => [$internal_virtual_ip]  }
   #haproxy_service { 'rabbitmq-epmd':    order => 91, port => 4369, virtual_ips => [$internal_virtual_ip], define_backend => true }
    haproxy_service { 'rabbitmq-openstack':    order => 92, port => 5672, virtual_ips => [$internal_virtual_ip], define_backend => true }
    haproxy_service { 'mysqld': order => 95, port => 3306, virtual_ips => [$internal_virtual_ip], define_backend => true }
    if $glance_backend == 'swift' {
      haproxy_service { 'swift': order => 96, port => 8080, virtual_ips => [$public_virtual_ip,$internal_virtual_ip], balancers => $swift_proxies }
    }

    Haproxy_service<| |> ~> Exec['restart_haproxy']
    Haproxy_service<| |> -> Anchor['haproxy_done']
    Service<| title == 'haproxy' |> -> Anchor['haproxy_done']

    anchor {'haproxy_done': }


    ###
    # Setup Galera's 

    package { 'socat': ensure => present }
    exec { 'wait-for-haproxy-mysql-backend':
      command   => "echo show stat | socat unix-connect:///var/lib/haproxy/stats stdio | grep -q '^mysqld,BACKEND,.*,UP,'",
      path      => ['/usr/bin', '/usr/sbin', '/sbin', '/bin'],
      try_sleep => 5,
      tries     => 60,
    }
    Package['socat'] -> Exec['wait-for-haproxy-mysql-backend']

    Exec<| title == 'wait-for-synced-state' |> -> Exec['wait-for-haproxy-mysql-backend']
    Exec['wait-for-haproxy-mysql-backend'] -> Exec<| title == 'initial-db-sync' |>
    Exec['wait-for-haproxy-mysql-backend'] -> Exec<| title == 'keystone-manage db_sync' |>
    Exec['wait-for-haproxy-mysql-backend'] -> Exec<| title == 'glance-manage db_sync' |>
    Exec['wait-for-haproxy-mysql-backend'] -> Exec<| title == 'cinder-manage db_sync' |>
    Exec['wait-for-haproxy-mysql-backend'] -> Exec<| title == 'nova-db-sync' |>
    Exec['wait-for-haproxy-mysql-backend'] -> Service <| title == 'cinder-scheduler' |>
    Exec['wait-for-haproxy-mysql-backend'] -> Service <| title == 'cinder-volume' |>
    Exec['wait-for-haproxy-mysql-backend'] -> Service <| title == 'cinder-api' |>
    Anchor['haproxy_done'] -> Exec['wait-for-haproxy-mysql-backend']
    Anchor['haproxy_done'] -> Class['galera']

    class { '::openstack::controller':
      public_address          => $public_virtual_ip,
      public_interface        => $public_interface,
      private_interface       => $private_interface,
      internal_address        => $internal_virtual_ip,
      admin_address           => $internal_virtual_ip,
      floating_range          => $floating_range,
      fixed_range             => $fixed_range,
      multi_host              => $multi_host,
      network_config          => $network_config,
      num_networks            => $num_networks,
      network_size            => $network_size,
      network_manager         => $network_manager,
      verbose                 => $verbose,
      auto_assign_floating_ip => $auto_assign_floating_ip,
      mysql_root_password     => $mysql_root_password,
      custom_mysql_setup_class=> 'galera',
      galera_cluster_name     => 'openstack',
      primary_controller      => $primary_controller,
      galera_node_address     => $internal_address,
      galera_nodes            => $galera_nodes,
      mysql_skip_name_resolve => $mysql_skip_name_resolve,
      admin_email             => $admin_email,
      admin_user              => $admin_user,
      admin_password          => $admin_password,
      keystone_db_password    => $keystone_db_password,
      keystone_admin_token    => $keystone_admin_token,
      keystone_admin_tenant   => $keystone_admin_tenant,
      glance_db_password      => $glance_db_password,
      glance_user_password    => $glance_user_password,
      glance_api_servers      => $glance_api_servers,
      nova_db_password        => $nova_db_password,
      nova_user_password      => $nova_user_password,
      rabbit_password         => $rabbit_password,
      rabbit_user             => $rabbit_user,
      rabbit_cluster          => true,
      rabbit_nodes            => $controller_hostnames,
      rabbit_port             => '5673',
      rabbit_node_ip_address  => $rabbit_node_ip_address,
      rabbit_ha_virtual_ip    => $internal_virtual_ip,
      cache_server_ip         => $memcached_servers,
      export_resources        => false,
      api_bind_address        => $internal_address,
      db_host                 => $internal_virtual_ip,
      service_endpoint        => $internal_virtual_ip,
      glance_backend          => $glance_backend,
      #require                 => Service['keepalived'],
      quantum                 => $quantum,
      quantum_user_password   => $quantum_user_password,
      quantum_db_password     => $quantum_db_password,
      quantum_gre_bind_addr   => $quantum_gre_bind_addr,
      quantum_external_ipinfo => $quantum_external_ipinfo,
      quantum_network_node    => $quantum_network_node,
      quantum_netnode_on_cnt  => $quantum_netnode_on_cnt,
      segment_range           => $segment_range,
      tenant_network_type     => $tenant_network_type,
      cinder                  => $cinder,
      cinder_iscsi_bind_addr  => $cinder_iscsi_bind_addr,
      cinder_user_password    => $cinder_user_password,
      cinder_db_password      => $cinder_db_password,
      manage_volumes          => $manage_volumes,
      nv_physical_volume      => $nv_physical_volume,
      cinder_volume_group     => $cinder_volume_group,
      # turn on SWIFT_ENABLED option for Horizon dashboard
      swift                   => $glance_backend ? { 'swift' => true, default => false },
      use_syslog              => $use_syslog,
      cinder_rate_limits      => $cinder_rate_limits,
      nova_rate_limits        => $nova_rate_limits,
      horizon_use_ssl         => $horizon_use_ssl,
      ha_mode                 => $ha_mode,
    }
    if $quantum and $quantum_network_node {
      class { '::openstack::quantum_router':
        db_host               => $internal_virtual_ip,
        service_endpoint      => $internal_virtual_ip,
        auth_host             => $internal_virtual_ip,
        internal_address      => $internal_address,
        public_interface      => $public_interface,
        private_interface     => $private_interface,
        floating_range        => $floating_range,
        fixed_range           => $fixed_range,
        create_networks       => $create_networks,
        verbose               => $verbose,
        rabbit_password       => $rabbit_password,
        rabbit_user           => $rabbit_user,
        rabbit_nodes          => $rabbit_nodes,
        rabbit_ha_virtual_ip  => $internal_virtual_ip,
        quantum               => $quantum,
        quantum_user_password => $quantum_user_password,
        quantum_db_password   => $quantum_db_password,
        quantum_db_user       => $quantum_db_user,
        quantum_db_dbname     => $quantum_db_dbname,
        quantum_gre_bind_addr => $quantum_gre_bind_addr,
        quantum_network_node  => $quantum_network_node,
        quantum_netnode_on_cnt=> $quantum_netnode_on_cnt,
        service_provider      => $ha_provider,
        tenant_network_type   => $tenant_network_type,
        segment_range         => $segment_range,
        external_ipinfo       => $external_ipinfo,
        api_bind_address      => $internal_address,
        use_syslog            => $use_syslog,
        ha_mode               => $ha_mode,
      }
    }
    class { 'openstack::auth_file':
      admin_user              => $admin_user,
      admin_password          => $admin_password,
      admin_tenant            => $keystone_admin_tenant,
      keystone_admin_token    => $keystone_admin_token,
      controller_node         => $internal_virtual_ip,
    }
}
<|MERGE_RESOLUTION|>--- conflicted
+++ resolved
@@ -185,14 +185,6 @@
       balancers => $controller_internal_addresses
     }
 
-<<<<<<< HEAD
-    file { '/etc/rsyslog.d/haproxy.conf':
-      ensure => present,
-      content => "local0.* -/var/log/haproxy.log \nlocal1.* -/var/log/horizon.log"
-    }
-    Class['keepalived'] -> Class ['nova::rabbitmq']
-=======
->>>>>>> f88823a4
     haproxy_service { 'horizon':    order => 15, port => 80, virtual_ips => [$public_virtual_ip], define_cookies => true  }
 
     if $horizon_use_ssl {
