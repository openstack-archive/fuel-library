#
define haproxy_service(
  $order,
  $balancers,
  $virtual_ips,
  $port,
  $define_cookies = false,
  $define_backend = false
) {
  case $name {
    "mysqld": {
      $haproxy_config_options = { 'option' => ['mysql-check user cluster_watcher', 'tcplog','clitcpka','srvtcpka'], 'balance' => 'roundrobin', 'mode' => 'tcp', 'timeout server' => '28801s', 'timeout client' => '28801s' }
      $balancermember_options = 'check inter 15s fastinter 2s downinter 1s rise 5 fall 3'
      $balancer_port = 3307
    }

    "horizon": {
      $haproxy_config_options = {
        'option'  => ['forwardfor', 'httpchk', 'httpclose', 'httplog'],
        'rspidel' => '^Set-cookie:\ IP=',
        # 'stick'   => 'on src table horizon-ssl',
        'balance' => 'source',
        'mode'    => 'http',
        'cookie'  => 'SERVERID insert indirect nocache',
        'capture' => 'cookie vgnvisitor= len 32'
      }
      $balancermember_options = 'check inter 2000 fall 3'
      $balancer_port = 80
    }

    "horizon-ssl": {
      $haproxy_config_options = {
        'option'      => ['ssl-hello-chk', 'tcpka'],
        'stick-table' => 'type ip size 200k expire 30m',
        'stick'       => 'on src',
        'balance'     => 'source',
        'timeout'     => ['client 3h', 'server 3h'],
        'mode'        => 'tcp'
      }
      $balancermember_options = 'weight 1 check'
      $balancer_port = 443
    }

    #    "rabbitmq-epmd": {
    #  $haproxy_config_options = { 'option' => ['clitcpka'], 'balance' => 'roundrobin', 'mode' => 'tcp'}
    #  $balancermember_options = 'check inter 5000 rise 2 fall 3'
    #  $balancer_port = 4369
    #}
    "rabbitmq-openstack": {
      $haproxy_config_options = { 'option' => ['tcpka'], 'timeout client' => '48h', 'timeout server' => '48h', 'balance' => 'roundrobin', 'mode' => 'tcp'}
      $balancermember_options = 'check inter 5000 rise 2 fall 3'
      $balancer_port = 5673
    }

    'radosgw': {
      $haproxy_config_options = { 'option' => ['httplog'], 'balance' => 'roundrobin' }
      $balancermember_options = 'check'
      $balancer_port = '6780'
    }

    default: {
      $haproxy_config_options = { 'option' => ['httplog'], 'balance' => 'roundrobin' }
      $balancermember_options = 'check'
      $balancer_port = $port
    }
  }

  add_haproxy_service { $name :
    order                    => $order,
    balancers                => $balancers,
    virtual_ips              => $virtual_ips,
    port                     => $port,
    haproxy_config_options   => $haproxy_config_options,
    balancer_port            => $balancer_port,
    balancermember_options   => $balancermember_options,
    define_cookies           => $define_cookies,
    define_backend           => $define_backend,
  }
}

# add_haproxy_service moved to separate define to allow adding custom sections
# to haproxy config without any default config options, except only required ones.
define add_haproxy_service (
    $order,
    $balancers,
    $virtual_ips,
    $port,
    $haproxy_config_options,
    $balancer_port,
    $balancermember_options,
    $mode = 'tcp',
    $define_cookies = false,
    $define_backend = false,
    $collect_exported = false
    ) {
    haproxy::listen { $name:
      order            => $order - 1,
      ipaddress        => $virtual_ips,
      ports            => $port,
      options          => $haproxy_config_options,
      collect_exported => $collect_exported,
      mode             => $mode,
    }
    @haproxy::balancermember { "${name}":
      order                  => $order,
      listening_service      => $name,
      balancers              => $balancers,
      balancer_port          => $balancer_port,
      balancermember_options => $balancermember_options,
      define_cookies         => $define_cookies,
      define_backend        =>  $define_backend,
    }
}

class openstack::controller_ha (
   $primary_controller,
   $controller_public_addresses, $public_interface, $private_interface = 'eth2', $controller_internal_addresses,
   $internal_virtual_ip, $public_virtual_ip, $internal_address,
   $floating_range, $fixed_range, $multi_host, $network_manager, $verbose, $debug, $network_config = {}, $num_networks = 1, $network_size = 255,
   $auto_assign_floating_ip = false, $mysql_root_password, $admin_email, $admin_user = 'admin', $admin_password, $keystone_admin_tenant='admin',
   $keystone_db_password, $keystone_admin_token, $glance_db_password, $glance_user_password, $glance_image_cache_max_size,
   $nova_db_password, $nova_user_password, $queue_provider, $rabbit_password, $rabbit_user, $rabbit_nodes,
   $qpid_password, $qpid_user, $qpid_nodes, $memcached_servers, $export_resources, $glance_backend='file', $swift_proxies=undef, $rgw_balancers=undef,
   $quantum = false,
   $quantum_config={},
   $cinder = false, $cinder_iscsi_bind_addr = false,
   $nv_physical_volume = undef, $manage_volumes = false,  $custom_mysql_setup_class = 'galera', $galera_nodes, $use_syslog = false, $syslog_log_level = 'WARNING',
   $syslog_log_facility_glance   = 'LOCAL2',
   $syslog_log_facility_cinder   = 'LOCAL3',
   $syslog_log_facility_quantum  = 'LOCAL4',
   $syslog_log_facility_nova     = 'LOCAL6',
   $syslog_log_facility_keystone = 'LOCAL7',
   $cinder_rate_limits = undef, $nova_rate_limits = undef,
   $cinder_volume_group     = 'cinder-volumes',
   $cinder_user_password    = 'cinder_user_pass',
   $cinder_db_password      = 'cinder_db_pass',
   $ceilometer                 = false,
   $ceilometer_db_password     = 'ceilometer_pass',
   $ceilometer_user_password   = 'ceilometer_pass',
   $ceilometer_metering_secret = 'ceilometer',
   $rabbit_node_ip_address  = $internal_address,
   $horizon_use_ssl         = false,
   $quantum_network_node    = false,
   $quantum_netnode_on_cnt  = false,
   $mysql_skip_name_resolve = false,
   $ha_provider             = "pacemaker",
   $create_networks         = true,
   $use_unicast_corosync    = false,
   $ha_mode                 = true,
   $nameservers             = undef,
 ) {

    # haproxy
    include haproxy::params
    $global_options   = $haproxy::params::global_options
    $defaults_options = $haproxy::params::defaults_options

    Class['cluster::haproxy'] -> Anchor['haproxy_done']

    concat { '/etc/haproxy/haproxy.cfg':
      owner   => '0',
      group   => '0',
      mode    => '0644',
    } -> Anchor['haproxy_done']


    # Dirty hack, due Puppet can't send notify between stages
    exec { 'restart_haproxy':
      command     => "bash -c \"(crm_resource --resource clone_p_haproxy  --cleanup --node `uname -n` && crm resource restart clone_p_haproxy) || :\"",
      path        => '/usr/bin:/usr/sbin:/bin:/sbin',
      logoutput   => true,
      refreshonly => true,
      tries       => 3,
      try_sleep   => 1,
      #returns    => [0, 1, ''],
    }
    Exec['restart_haproxy'] -> Anchor['haproxy_done']
    Concat['/etc/haproxy/haproxy.cfg'] ~> Exec['restart_haproxy']

    # Simple Header
    concat::fragment { '00-header':
      target  => '/etc/haproxy/haproxy.cfg',
      order   => '01',
      content => "# This file managed by Puppet\n",
    } -> Haproxy_service<| |>

    # Template uses $global_options, $defaults_options
    concat::fragment { 'haproxy-base':
      target  => '/etc/haproxy/haproxy.cfg',
      order   => '10',
      content => template('haproxy/haproxy-base.cfg.erb'),
    } -> Haproxy_service<| |>


    Haproxy_service {
      balancers => $controller_internal_addresses
    }

    haproxy_service { 'horizon':    order => 15, port => 80, virtual_ips => [$public_virtual_ip], define_cookies => true  }

    if $horizon_use_ssl {
      haproxy_service { 'horizon-ssl': order => 17, port => 443, virtual_ips => [$public_virtual_ip] }
    }

    haproxy_service { 'keystone-1': order => 20, port => 5000, virtual_ips => [$public_virtual_ip, $internal_virtual_ip]  }
    haproxy_service { 'keystone-2': order => 30, port => 35357, virtual_ips => [$public_virtual_ip, $internal_virtual_ip]  }
    haproxy_service { 'nova-api-1': order => 40, port => 8773, virtual_ips => [$public_virtual_ip, $internal_virtual_ip]  }
    haproxy_service { 'nova-api-2': order => 50, port => 8774, virtual_ips => [$public_virtual_ip, $internal_virtual_ip]  }
    haproxy_service { 'nova-metadata-api': order => 60, port => 8775, virtual_ips => [$internal_virtual_ip]  }

    haproxy_service { 'nova-api-4': order => 70, port => 8776, virtual_ips => [$public_virtual_ip, $internal_virtual_ip]  }
    haproxy_service { 'glance-api': order => 80, port => 9292, virtual_ips => [$public_virtual_ip, $internal_virtual_ip]  }

    if $quantum {
      haproxy_service { 'quantum': order => 85, port => 9696, virtual_ips => [$public_virtual_ip, $internal_virtual_ip], define_backend => true  }
    }

    haproxy_service { 'glance-reg': order => 90, port => 9191, virtual_ips => [$internal_virtual_ip]  }

    if $queue_provider == 'rabbitmq'{
      haproxy_service { 'rabbitmq-openstack':    order => 92, port => 5672, virtual_ips => [$internal_virtual_ip], define_backend => true }
      #      haproxy_service { 'rabbitmq-epmd':    order => 91, port => 4369, virtual_ips => [$internal_virtual_ip], define_backend => true }
    }

    if $custom_mysql_setup_class == 'galera' {
      haproxy_service { 'mysqld': order => 95, port => 3306, virtual_ips => [$internal_virtual_ip], define_backend => true }
    }

    if $swift_proxies {
      haproxy_service { 'swift': order => '96', port => '8080', virtual_ips => [$public_virtual_ip,$internal_virtual_ip], balancers => $swift_proxies }
    }

    if $rgw_balancers {
      haproxy_service { 'radosgw': order => '97', port => '8080', virtual_ips => [$public_virtual_ip,$internal_virtual_ip], balancers => $rgw_balancers, define_backend => true }
<<<<<<< HEAD
    }

    if $ceilometer {
      haproxy_service { 'ceilometer': order => 97, port => 8777, virtual_ips => [$public_virtual_ip, $internal_virtual_ip]  }
=======
>>>>>>> ad357741
    }

    Haproxy_service<| |> ~> Exec['restart_haproxy']
    Haproxy_service<| |> -> Anchor['haproxy_done']
    Service<| title == 'haproxy' |> -> Anchor['haproxy_done']
    anchor {'haproxy_done': }

   if ( $custom_mysql_setup_class == 'galera' ) {
     ###
     # Setup Galera
     package { 'socat': ensure => present }
     exec { 'wait-for-haproxy-mysql-backend':
       command   => "echo show stat | socat unix-connect:///var/lib/haproxy/stats stdio | grep -q '^mysqld,BACKEND,.*,UP,'",
       path      => ['/usr/bin', '/usr/sbin', '/sbin', '/bin'],
       try_sleep => 5,
       tries     => 60,
     }
     Package['socat'] -> Exec['wait-for-haproxy-mysql-backend']

     Exec<| title == 'wait-for-synced-state' |> -> Exec['wait-for-haproxy-mysql-backend']
     Exec['wait-for-haproxy-mysql-backend'] -> Exec<| title == 'initial-db-sync' |>
     Exec['wait-for-haproxy-mysql-backend'] -> Exec<| title == 'keystone-manage db_sync' |>
     Exec['wait-for-haproxy-mysql-backend'] -> Exec<| title == 'glance-manage db_sync' |>
     Exec['wait-for-haproxy-mysql-backend'] -> Exec<| title == 'cinder-manage db_sync' |>
     Exec['wait-for-haproxy-mysql-backend'] -> Exec<| title == 'nova-db-sync' |>
     Exec['wait-for-haproxy-mysql-backend'] -> Service <| title == 'cinder-scheduler' |>
     Exec['wait-for-haproxy-mysql-backend'] -> Service <| title == 'cinder-volume' |>
     Exec['wait-for-haproxy-mysql-backend'] -> Service <| title == 'cinder-api' |>
     Anchor['haproxy_done'] -> Exec['wait-for-haproxy-mysql-backend']
     Anchor['haproxy_done'] -> Class['galera']
   }

    class { '::openstack::controller':
      private_interface       => $private_interface,
      public_interface        => $public_interface,
      public_address          => $public_virtual_ip,    # It is feature for HA mode.
      internal_address        => $internal_virtual_ip,  # All internal traffic goes
      admin_address           => $internal_virtual_ip,  # through load balancer.
      floating_range          => $floating_range,
      fixed_range             => $fixed_range,
      multi_host              => $multi_host,
      network_config          => $network_config,
      num_networks            => $num_networks,
      network_size            => $network_size,
      network_manager         => $network_manager,
      verbose                 => $verbose,
      debug                   => $debug,
      auto_assign_floating_ip => $auto_assign_floating_ip,
      mysql_root_password     => $mysql_root_password,
      custom_mysql_setup_class=> $custom_mysql_setup_class,
      galera_cluster_name     => 'openstack',
      primary_controller      => $primary_controller,
      galera_node_address     => $internal_address,
      galera_nodes            => $galera_nodes,
      mysql_skip_name_resolve => $mysql_skip_name_resolve,
      admin_email             => $admin_email,
      admin_user              => $admin_user,
      admin_password          => $admin_password,
      keystone_db_password    => $keystone_db_password,
      keystone_admin_token    => $keystone_admin_token,
      keystone_admin_tenant   => $keystone_admin_tenant,
      glance_db_password      => $glance_db_password,
      glance_user_password    => $glance_user_password,
      glance_api_servers      => $glance_api_servers,
      glance_image_cache_max_size => $glance_image_cache_max_size,
      nova_db_password        => $nova_db_password,
      nova_user_password      => $nova_user_password,
      queue_provider          => $queue_provider,
      rabbit_password         => $rabbit_password,
      rabbit_user             => $rabbit_user,
      rabbit_cluster          => true,
      rabbit_nodes            => $controller_hostnames,
      rabbit_port             => '5673',
      rabbit_node_ip_address  => $rabbit_node_ip_address,
      rabbit_ha_virtual_ip    => $internal_virtual_ip,
      qpid_password           => $qpid_password,
      qpid_user               => $qpid_user,
      qpid_nodes              => $qpid_nodes,
      qpid_port               => '5672',
      qpid_node_ip_address    => $rabbit_node_ip_address,
      cache_server_ip         => $memcached_servers,
      export_resources        => false,
      api_bind_address        => $internal_address,
      db_host                 => $internal_virtual_ip,
      service_endpoint        => $internal_virtual_ip,
      glance_backend          => $glance_backend,
      #require                 => Service['keepalived'],
      quantum                 => $quantum,
      quantum_config          => $quantum_config,
      quantum_network_node    => $quantum_network_node,
      quantum_netnode_on_cnt  => $quantum_netnode_on_cnt,
      segment_range           => $segment_range,
      tenant_network_type     => $tenant_network_type,
      cinder                  => $cinder,
      cinder_iscsi_bind_addr  => $cinder_iscsi_bind_addr,
      cinder_user_password    => $cinder_user_password,
      cinder_db_password      => $cinder_db_password,
      manage_volumes          => $manage_volumes,
      nv_physical_volume      => $nv_physical_volume,
      cinder_volume_group     => $cinder_volume_group,
      ceilometer              => $ceilometer,
      ceilometer_db_password  => $ceilometer_db_password,
      ceilometer_user_password => $ceilometer_user_password,
      ceilometer_metering_secret => $ceilometer_metering_secret,
      # turn on SWIFT_ENABLED option for Horizon dashboard
      swift                        => $glance_backend ? { 'swift'    => true, default => false },
      use_syslog                   => $use_syslog,
      syslog_log_level             => $syslog_log_level,
      syslog_log_facility_glance   => $syslog_log_facility_glance,
      syslog_log_facility_cinder   => $syslog_log_facility_cinder,
      syslog_log_facility_nova     => $syslog_log_facility_nova,
      syslog_log_facility_keystone => $syslog_log_facility_keystone,
      cinder_rate_limits           => $cinder_rate_limits,
      nova_rate_limits             => $nova_rate_limits,
      horizon_use_ssl              => $horizon_use_ssl,
      ha_mode                      => $ha_mode,
      nameservers                  => $nameservers,
    }
    if $quantum and $quantum_network_node {
      class { '::openstack::neutron_router':
        #service_endpoint      => $internal_virtual_ip,
        #auth_host             => $internal_virtual_ip,
        #nova_api_vip          => $internal_virtual_ip,
        #private_interface     => $private_interface,
        #segment_range         => $segment_range,
        #internal_address      => $internal_address,
        #public_interface      => $public_interface,
        #create_networks       => $create_networks,
        verbose               => $verbose,
        debug                 => $debug,
        neutron               => $quantum,
        neutron_config        => $quantum_config,
        neutron_network_node  => $quantum_network_node,
        #neutron_netnode_on_cnt=> $quantum_netnode_on_cnt,
        service_provider      => $ha_provider,
        use_syslog            => $use_syslog,
        syslog_log_level      => $syslog_log_level,
        syslog_log_facility   => $syslog_log_facility_quantum,
        ha_mode               => $ha_mode,
      }
    }
    class { 'openstack::auth_file':
      admin_user              => $admin_user,
      admin_password          => $admin_password,
      admin_tenant            => $keystone_admin_tenant,
      keystone_admin_token    => $keystone_admin_token,
      controller_node         => $internal_virtual_ip,
    }
}
<|MERGE_RESOLUTION|>--- conflicted
+++ resolved
@@ -232,13 +232,10 @@
 
     if $rgw_balancers {
       haproxy_service { 'radosgw': order => '97', port => '8080', virtual_ips => [$public_virtual_ip,$internal_virtual_ip], balancers => $rgw_balancers, define_backend => true }
-<<<<<<< HEAD
     }
 
     if $ceilometer {
       haproxy_service { 'ceilometer': order => 97, port => 8777, virtual_ips => [$public_virtual_ip, $internal_virtual_ip]  }
-=======
->>>>>>> ad357741
     }
 
     Haproxy_service<| |> ~> Exec['restart_haproxy']
