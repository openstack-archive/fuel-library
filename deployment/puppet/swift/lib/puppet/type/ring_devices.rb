Puppet::Type.newtype(:ring_devices) do

  newparam(:name, :namevar => true) do
  end

  newparam(:storages) do
    desc 'list of all swift storages'

    validate do |value|
      fail(Puppet::Error, "#{value} should be a Hash and include ip address") unless value.is_a?(Hash) && value['storage_local_net_ip']
    end
  end

  # Default resources for swift ring builder
  def resources
    resources = []

    default_storage = {
      'swift_zone' => 100,
      'object_port'=>6000,
      'container_port'=>6001,
      'account_port'=>6002,
      'mountpoints'=> "1 1\n2 1",
      'weight'=> 100,
      'types'=>['container', 'object', 'account'],
    }

    storages = self[:storages].is_a?(Hash) ? [self[:storages]] : self[:storages]

    storages.each do |storage|
      merged_storage = default_storage.merge(storage)
      merged_storage['types'].collect do |type|
        port = merged_storage["#{type}_port"]
        options = {
<<<<<<< HEAD
          :name=>"#{merged_storage['storage_address']}:#{port}",
          :mountpoints=>merged_storage['mountpoints'],
          :zone=>merged_storage['zone']
=======
          :name => "#{merged_storage['storage_local_net_ip']}:#{port}",
          :mountpoints => merged_storage['mountpoints'],
          :zone => merged_storage['swift_zone']
>>>>>>> 09e46020
        }
        resources += [Puppet::Type.type("ring_#{type}_device".to_sym).new(options)]
      end
    end
    resources
  end

  def generate
    resources
  end



end<|MERGE_RESOLUTION|>--- conflicted
+++ resolved
@@ -32,15 +32,9 @@
       merged_storage['types'].collect do |type|
         port = merged_storage["#{type}_port"]
         options = {
-<<<<<<< HEAD
           :name=>"#{merged_storage['storage_address']}:#{port}",
           :mountpoints=>merged_storage['mountpoints'],
-          :zone=>merged_storage['zone']
-=======
-          :name => "#{merged_storage['storage_local_net_ip']}:#{port}",
-          :mountpoints => merged_storage['mountpoints'],
           :zone => merged_storage['swift_zone']
->>>>>>> 09e46020
         }
         resources += [Puppet::Type.type("ring_#{type}_device".to_sym).new(options)]
       end
