--- conflicted
+++ resolved
@@ -14,11 +14,7 @@
     if File.exists?(builder_file_path)
       if rows = swift_ring_builder(builder_file_path).split("\n")[4..-1]
         rows.each do |row|
-<<<<<<< HEAD
-          if row =~ /^\s+(\d+)\s+(\d+)\s+(\d+)\s+(\S+)\s+(\d+)\s+(\S+)\s+(\d+\.\d+)\s+(\d+)\s+(\d?-?\d+\.\d+)\s+(\S*)$/
-=======
           if row =~ /^\s+(\d+)\s+(\d+)\s+(\d+)\s+(\S+)\s+(\d+)\s+(\S+)\s+(\d+\.\d+)\s+(\d+)?\s+\d?(-?\d+\.\d+)\s+(\S*)$/
->>>>>>> e26de711
             object_hash["#{$4}:#{$5}"] = {
               :id          => $1,
               :region      => $2,
