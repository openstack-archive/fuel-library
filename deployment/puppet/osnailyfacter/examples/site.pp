--- conflicted
+++ resolved
@@ -46,30 +46,24 @@
 
   $base_syslog_hash     = $::fuel_settings['base_syslog']
   $syslog_hash          = $::fuel_settings['syslog']
-<<<<<<< HEAD
-  $savanna_hash         = $::fuel_settings['savanna']
-  $murano_hash          = $::fuel_settings['murano']
-  $heat_hash            = $::fuel_settings['heat']
  
   # set default empty hashes for savanna and murano if facts are absent 
-  if !$savanna_hash {
-    $savanna_hash={}
-  }
-  
-  if !$murano_hash {
-    $murano_hash={}
-  }
-
-  if !$heat_hash {
-    $heat_hash={}
-=======
-  if !$::fuel_settings['savanna']
-  {
-    $savanna_hash={}
-  }
-  else {
-    $savanna_hash         = $::fuel_settings['savanna']
->>>>>>> 3feddab2
+  if !$::fuel_settings['savanna'] {
+    $savanna_hash = {}
+  } else {
+    $savanna_hash = $::fuel_settings['savanna']
+  }
+
+  if !$::fuel_settings['murano'] {
+    $murano_hash = {}
+  } else {
+    $murano_hash = $::fuel_settings['murano']
+  }
+
+  if !$::fuel_settings['heat'] {
+    $heat_hash = {}
+  } else {
+    $heat_hash = $::fuel_settings['heat']
   }
 
   $use_quantum = $::fuel_settings['quantum']
