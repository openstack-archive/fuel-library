--- conflicted
+++ resolved
@@ -46,15 +46,12 @@
   $base_syslog_hash     = $::fuel_settings['base_syslog']
   $syslog_hash          = $::fuel_settings['syslog']
   $savanna_hash         = $::fuel_settings['savanna']
-<<<<<<< HEAD
   $murano_hash          = $::fuel_settings['murano']
   $heat_hash            = $::fuel_settings['heat']
-=======
-  if !$savanna_hash 
-  {
+  
+  if !$savanna_hash {
     $savanna_hash={}
   }
->>>>>>> 301a874b
 
   $use_quantum = $::fuel_settings['quantum']
   if $use_quantum {
