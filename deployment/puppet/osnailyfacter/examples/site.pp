--- conflicted
+++ resolved
@@ -32,22 +32,18 @@
   }
 
   $default_gateway = $node[0]['default_gateway']
-<<<<<<< HEAD
-  $internal_address = $node[0]['internal_address']
-  $internal_netmask = $node[0]['internal_netmask']
-  $public_address = $node[0]['public_address']
-  $public_netmask = $node[0]['public_netmask']
-  $storage_address = $node[0]['storage_address']
-  $storage_netmask = $node[0]['storage_netmask']
-  $public_br = $node[0]['public_br']
-  $internal_br = $node[0]['internal_br']
+
+  if $::fuel_settings['storage']['glance'] == 'ceph' {
+    $use_ceph=true
+  } else {
+    $use_ceph=false
+  }
 
   $base_syslog_hash     = $::fuel_settings['base_syslog']
   $syslog_hash          = $::fuel_settings['syslog']
- 
-  # set default empty hashes for savanna and murano if facts are absent 
+
   if !$::fuel_settings['savanna'] {
-    $savanna_hash = {}
+    $savanna_hash={}
   } else {
     $savanna_hash = $::fuel_settings['savanna']
   }
@@ -62,22 +58,6 @@
     $heat_hash = {}
   } else {
     $heat_hash = $::fuel_settings['heat']
-=======
-
-  if $::fuel_settings['storage']['glance'] == 'ceph' {
-    $use_ceph=true
-  } else {
-    $use_ceph=false
-  }
-
-  $base_syslog_hash     = $::fuel_settings['base_syslog']
-  $syslog_hash          = $::fuel_settings['syslog']
-
-  if !$::fuel_settings['savanna'] {
-    $savanna_hash={}
-  } else {
-    $savanna_hash = $::fuel_settings['savanna']
->>>>>>> 3b9c11ed
   }
 
   $use_quantum = $::fuel_settings['quantum']
