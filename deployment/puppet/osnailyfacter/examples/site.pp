$fuel_settings = parseyaml($astute_settings_yaml)

$openstack_version = {
  'keystone'   => 'latest',
  'glance'     => 'latest',
  'horizon'    => 'latest',
  'nova'       => 'latest',
  'novncproxy' => 'latest',
  'cinder'     => 'latest',
}

tag("${::fuel_settings['deployment_id']}::${::fuel_settings['environment']}")

#Stages configuration
stage {'first': } ->
stage {'openstack-custom-repo': } ->
stage {'netconfig': } ->
stage {'corosync_setup': } ->
stage {'cluster_head': } ->
stage {'openstack-firewall': } -> Stage['main']

stage {'glance-image':
  require => Stage['main'],
}



if $::fuel_settings['nodes'] {
  $nodes_hash = $::fuel_settings['nodes']

  $node = filter_nodes($nodes_hash,'name',$::hostname)
  if empty($node) {
    fail("Node $::hostname is not defined in the hash structure")
  }

  $default_gateway = $node[0]['default_gateway']
  $internal_address = $node[0]['internal_address']
  $internal_netmask = $node[0]['internal_netmask']
  $public_address = $node[0]['public_address']
  $public_netmask = $node[0]['public_netmask']
  $storage_address = $node[0]['storage_address']
  $storage_netmask = $node[0]['storage_netmask']
  $public_br = $node[0]['public_br']
  $internal_br = $node[0]['internal_br']
<<<<<<< HEAD
  $base_syslog_hash     = $::fuel_settings['base_syslog']
  $syslog_hash          = $::fuel_settings['syslog']

  # str2bool
  $use_quantum = $::fuel_settings['quantum']
=======
  $base_syslog_hash     = parsejson($::base_syslog)
  $syslog_hash          = parsejson($::syslog)
  $use_quantum = str2bool($quantum)
>>>>>>> a52807b3
  if $use_quantum {
    $public_int   = $::fuel_settings['public_br']
    $internal_int = $::fuel_settings['internal_br']
  } else {
    $public_int   = $::fuel_settings['public_interface']
    $internal_int = $::fuel_settings['management_interface']
  }
}

# This parameter specifies the verbosity level of log messages
# in openstack components config.
# Debug would have set DEBUG level and ignore verbose settings, if any.
# Verbose would have set INFO level messages
# In case of non debug and non verbose - WARNING, default level would have set.
# Note: if syslog on, this default level may be configured (for syslog) with syslog_log_level option.
$verbose = $::fuel_settings['verbose']
$debug = $::fuel_settings['debug']

if $::fuel_settings['storage']['glance'] == 'ceph'
{
  $use_ceph=true
}
else {
  $use_ceph=false
}

### Syslog ###
# Enable error messages reporting to rsyslog. Rsyslog must be installed in this case.
$use_syslog = true
# Default log level would have been used, if non verbose and non debug
$syslog_log_level             = 'ERROR'
# Syslog facilities for main openstack services, choose any, may overlap if needed
# local0 is reserved for HA provisioning and orchestration services,
# local1 is reserved for openstack-dashboard
$syslog_log_facility_glance   = 'LOCAL2'
$syslog_log_facility_cinder   = 'LOCAL3'
$syslog_log_facility_quantum  = 'LOCAL4'
$syslog_log_facility_nova     = 'LOCAL6'
$syslog_log_facility_keystone = 'LOCAL7'


$nova_rate_limits = {
  'POST' => 1000,
  'POST_SERVERS' => 1000,
  'PUT' => 1000, 'GET' => 1000,
  'DELETE' => 1000
}
$cinder_rate_limits = {
  'POST' => 1000,
  'POST_SERVERS' => 1000,
  'PUT' => 1000, 'GET' => 1000,
  'DELETE' => 1000
}


###
class node_netconfig (
  $mgmt_ipaddr,
  $mgmt_netmask  = '255.255.255.0',
  $public_ipaddr = undef,
  $public_netmask= '255.255.255.0',
  $save_default_gateway=false,
  $quantum = $use_quantum,
  $default_gateway
) {
  class {"l23network::hosts_file": stage => 'netconfig', hosts => $nodes_hash }
  if $use_quantum {
    l23network::l3::create_br_iface {'mgmt':
      interface => $::fuel_settings['management_interface'], # !!! NO $internal_int /sv !!!
      bridge    => $internal_br,
      ipaddr    => $mgmt_ipaddr,
      netmask   => $mgmt_netmask,
      dns_nameservers  => $dns_nameservers,
      gateway => $default_gateway,
    } ->
    l23network::l3::create_br_iface {'ex':
      interface => $::fuel_settings['public_interface'], # !! NO $public_int /sv !!!
      bridge    => $public_br,
      ipaddr    => $public_ipaddr,
      netmask   => $public_netmask,
      gateway   => $default_gateway,
    }
  } else {
    # nova-network mode
    l23network::l3::ifconfig {$public_int:
      ipaddr  => $public_ipaddr,
      netmask => $public_netmask,
      gateway => $default_gateway,
    }
    l23network::l3::ifconfig {$internal_int:
      ipaddr  => $mgmt_ipaddr,
      netmask => $mgmt_netmask,
      dns_nameservers      => $dns_nameservers,
      gateway => $default_gateway
    }
  }
  l23network::l3::ifconfig {$::fuel_settings['fixed_interface']: ipaddr=>'none' }
}

case $::operatingsystem {
  'redhat' : {
          $queue_provider = 'qpid'
          $custom_mysql_setup_class = 'pacemaker_mysql'
  }
  default: {
    $queue_provider='rabbitmq'
    $custom_mysql_setup_class='galera'
  }
}

class os_common {
  class {'l23network': use_ovs=>$use_quantum, stage=> 'netconfig'}
  if $::fuel_settings['deployment_source'] == 'cli' {
    class {'::node_netconfig':
      mgmt_ipaddr    => $internal_address,
      mgmt_netmask   => $internal_netmask,
      public_ipaddr  => $public_address,
      public_netmask => $public_netmask,
      stage          => 'netconfig',
      default_gateway => $default_gateway
    }
  } else {
    class {'osnailyfacter::network_setup': stage => 'netconfig'}
  }

  class {'openstack::firewall': stage => 'openstack-firewall'}

  $base_syslog_rserver  = {
    'remote_type' => 'udp',
    'server' => $base_syslog_hash['syslog_server'],
    'port' => $base_syslog_hash['syslog_port']
  }

  $syslog_rserver = {
    'remote_type' => $syslog_hash['syslog_transport'],
    'server' => $syslog_hash['syslog_server'],
    'port' => $syslog_hash['syslog_port'],
  }
  if $syslog_hash['syslog_server'] != "" and $syslog_hash['syslog_port'] != "" and $syslog_hash['syslog_transport'] != "" {
    $rservers = [$base_syslog_rserver, $syslog_rserver]
  } else {
    $rservers = [$base_syslog_rserver]
  }

  if $use_syslog {
    class { "::openstack::logging":
      stage          => 'first',
      role           => 'client',
      show_timezone => true,
      # log both locally include auth, and remote
      log_remote     => true,
      log_local      => true,
      log_auth_local => true,
      # keep four weekly log rotations, force rotate if 300M size have exceeded
      rotation       => 'weekly',
      keep           => '4',
      # should be > 30M
      limitsize      => '300M',
      # remote servers to send logs to
      rservers       => $rservers,
      # should be true, if client is running at virtual node
      virtual        => true,
      # facilities
      syslog_log_facility_glance   => $syslog_log_facility_glance,
      syslog_log_facility_cinder   => $syslog_log_facility_cinder,
      syslog_log_facility_quantum  => $syslog_log_facility_quantum,
      syslog_log_facility_nova     => $syslog_log_facility_nova,
      syslog_log_facility_keystone => $syslog_log_facility_keystone,
      # Rabbit doesn't support syslog directly, should be >= syslog_log_level,
      # otherwise none rabbit's messages would have gone to syslog
      rabbit_log_level => $syslog_log_level,
      # debug mode
      debug          => $debug ? { 'true' => true, true => true, default=> false },
    }
  }

  #case $role {
    #    /controller/:          { $hostgroup = 'controller' }
    #    /swift-proxy/: { $hostgroup = 'swift-proxy' }
    #    /storage/:{ $hostgroup = 'swift-storage'  }
    #    /compute/: { $hostgroup = 'compute'  }
    #    /cinder/: { $hostgroup = 'cinder'  }
    #    default: { $hostgroup = 'generic' }
    #}

    #  if $nagios != 'false' {
    #  class {'nagios':
    #    proj_name       => $proj_name,
    #    services        => [
    #      'host-alive','nova-novncproxy','keystone', 'nova-scheduler',
    #      'nova-consoleauth', 'nova-cert', 'haproxy', 'nova-api', 'glance-api',
    #      'glance-registry','horizon', 'rabbitmq', 'mysql',
    #    ],
    #    whitelist       => ['127.0.0.1', $nagios_master],
    #    hostgroup       => $hostgroup ,
    #  }
    # }

  # Workaround for fuel bug with firewall
  firewall {'003 remote rabbitmq ':
    sport   => [ 4369, 5672, 41055, 55672, 61613 ],
    source  => $::fuel_settings['master_ip'],
    proto   => 'tcp',
    action  => 'accept',
    require => Class['openstack::firewall'],
  }
}



node default {
  case $::fuel_settings['deployment_mode'] {
    "singlenode": {
      include "osnailyfacter::cluster_simple"
      class {'os_common':}
      }
    "multinode": {
      include osnailyfacter::cluster_simple
      class {'os_common':}
      }
    /^(ha|ha_compact)$/: {
      include "osnailyfacter::cluster_ha"
      class {'os_common':}
      }
    "ha_full": {
      include "osnailyfacter::cluster_ha_full"
      class {'os_common':}
      }
    "rpmcache": { include osnailyfacter::rpmcache }
  }

}<|MERGE_RESOLUTION|>--- conflicted
+++ resolved
@@ -42,17 +42,9 @@
   $storage_netmask = $node[0]['storage_netmask']
   $public_br = $node[0]['public_br']
   $internal_br = $node[0]['internal_br']
-<<<<<<< HEAD
   $base_syslog_hash     = $::fuel_settings['base_syslog']
   $syslog_hash          = $::fuel_settings['syslog']
-
-  # str2bool
   $use_quantum = $::fuel_settings['quantum']
-=======
-  $base_syslog_hash     = parsejson($::base_syslog)
-  $syslog_hash          = parsejson($::syslog)
-  $use_quantum = str2bool($quantum)
->>>>>>> a52807b3
   if $use_quantum {
     $public_int   = $::fuel_settings['public_br']
     $internal_int = $::fuel_settings['internal_br']
