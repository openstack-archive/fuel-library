--- conflicted
+++ resolved
@@ -129,35 +129,6 @@
 }
 
 
-<<<<<<< HEAD
-=======
-$network_manager = "nova.network.manager.${network_manager}"
-$nova_hash     = parsejson($nova)
-$mysql_hash    = parsejson($mysql)
-$rabbit_hash   = parsejson($rabbit)
-$glance_hash   = parsejson($glance)
-$keystone_hash = parsejson($keystone)
-$swift_hash    = parsejson($swift)
-$cinder_hash   = parsejson($cinder)
-$access_hash   = parsejson($access)
-$floating_ips_range = parsejson($floating_network_range)
-
-$nova_rate_limits = {
-  'GET'          => 1000,
-  'POST'         => 1000,
-  'POST_SERVERS' => 1000,
-  'PUT'          => 1000,
-  'DELETE'       => 1000
-}
-
-if $::hostname == $master_hostname {
-  $primary_proxy = true
-  $primary_controller = true
-} else {
-  $primary_proxy = false
-  $primary_controller = false
-}
->>>>>>> 80e769dc
 
 if !$verbose 
 {
@@ -351,12 +322,8 @@
           img_name    => "TestVM",
           stage          => 'glance-image',
         }
-<<<<<<< HEAD
         if !$quantum
         {
-           nova::manage::floating{$floating_hash:}
-        }
-=======
 
         nova_floating_range{ $floating_ips_range:
           ensure          => 'present',
@@ -367,8 +334,8 @@
           auth_url        => "http://${management_vip}:5000/v2.0/",
           authtenant_name => $access_hash[tenant],
         }
-
->>>>>>> 80e769dc
+	}
+
         Class[glance::api]                    -> Class[openstack::img::cirros]
         Class[openstack::swift::storage_node] -> Class[openstack::img::cirros]
         Class[openstack::swift::proxy]        -> Class[openstack::img::cirros]
