class osnailyfacter::cluster_ha {

##PARAMETERS DERIVED FROM YAML FILE

if $::use_quantum {
  $quantum_hash   = $::fuel_settings['quantum_access']
  $quantum_params = $::fuel_settings['quantum_parameters']
  $novanetwork_params  = {}
} 
else {
  $quantum_hash = {}
  $quantum_params = {}
  $novanetwork_params  = $::fuel_settings['novanetwork_parameters']
}

if $cinder_nodes {
   $cinder_nodes_array   = $::fuel_settings['cinder_nodes']
}
else {
  $cinder_nodes_array = []
}


$nova_hash            = $::fuel_settings['nova']
$mysql_hash           = $::fuel_settings['mysql']
$rabbit_hash          = $::fuel_settings['rabbit']
$glance_hash          = $::fuel_settings['glance']
$keystone_hash        = $::fuel_settings['keystone']
$swift_hash           = $::fuel_settings['swift']
$cinder_hash          = $::fuel_settings['cinder']
$access_hash          = $::fuel_settings['access']
$nodes_hash           = $::fuel_settings['nodes']
$mp_hash              = $::fuel_settings['mp']
$network_manager      = "nova.network.manager.${novanetwork_params['network_manager']}"
$network_size         = $novanetwork_params['network_size']
$num_networks         = $novanetwork_params['num_networks']
$tenant_network_type  = $quantum_params['tenant_network_type']
$segment_range        = $quantum_params['segment_range']
$vlan_start           = $novanetwork_params['vlan_start']

if !$rabbit_hash[user]
{
  $rabbit_hash[user] = 'nova'
}

$rabbit_user          = $rabbit_hash['user']

if $::use_quantum {
$floating_hash =  $::fuel_settings['floating_network_range']
}
else {
  $floating_hash = {}
  $floating_ips_range = $::fuel_settings['floating_network_range']
}


if !$::fuel_settings['swift_partition']
{
  $swift_partition = '/var/lib/glance/node'
}


##CALCULATED PARAMETERS


##NO NEED TO CHANGE

$node = filter_nodes($nodes_hash,'name',$::hostname)
if empty($node) {
  fail("Node $::hostname is not defined in the hash structure")
}

$vips = { # Do not convert to ARRAY, It can't work in 2.7
  public_old => {
    nic    => $::public_int,
    ip     => $::fuel_settings['public_vip'],
  },
  management_old => {
    nic    => $::internal_int,
    ip     => $::fuel_settings['management_vip'],
  },
}

$vip_keys = keys($vips)

if ($cinder) {
  if (member($cinder_nodes_array,'all')) {
    $is_cinder_node = true
  } elsif (member($cinder_nodes_array,$::hostname)) {
    $is_cinder_node = true
  } elsif (member($cinder_nodes_array,$internal_address)) {
    $is_cinder_node = true
  } elsif ($node[0]['role'] =~ /controller/ ) {
    $is_cinder_node = member($cinder_nodes_array,'controller')
  } else {
    $is_cinder_node = member($cinder_nodes_array,$node[0]['role'])
  }
} else {
  $is_cinder_node = false
}

$quantum_sql_connection  = "mysql://${quantum_db_user}:${quantum_db_password}@${quantum_host}/${quantum_db_dbname}"

$quantum_host            = $::fuel_settings['management_vip']

##REFACTORING NEEDED


##TODO: simply parse nodes array
$controllers = merge_arrays(filter_nodes($nodes_hash,'role','primary-controller'), filter_nodes($nodes_hash,'role','controller'))
$controller_internal_addresses = nodes_to_hash($controllers,'name','internal_address')
$controller_public_addresses = nodes_to_hash($controllers,'name','public_address')
$controller_storage_addresses = nodes_to_hash($controllers,'name','storage_address')
$controller_hostnames = keys($controller_internal_addresses)
$controller_nodes = sort(values($controller_internal_addresses))
$controller_node_public  = $::fuel_settings['public_vip']
$controller_node_address = $::fuel_settings['management_vip']
$mountpoints = filter_hash($mp_hash,'point')
$swift_proxies = $controller_storage_addresses
$quantum_metadata_proxy_shared_secret = $quantum_params['metadata_proxy_shared_secret']

$quantum_gre_bind_addr = $::internal_address

$swift_local_net_ip      = $::storage_address

$cinder_iscsi_bind_addr = $::storage_address

#TODO: awoodward fix static $use_ceph
if ($::use_ceph) {
  $primary_mons   = filter_nodes($nodes_hash,'role','primary-controller')
  $primary_mon    = $primary_mons[0]['name']
  $glance_backend = 'ceph'
  class {'ceph':
    primary_mon  => $primary_mon,
    cluster_node_address => $controller_node_address,
  }
} else {
  $glance_backend = 'swift'
}

$network_config = {
  'vlan_start'     => $vlan_start,
}

if !$::fuel_settings['verbose']
{
  $verbose = false
}

if !$::fuel_settings['debug']
{
  $debug = false
}


<<<<<<< HEAD


if $::role == 'primary-controller' {
=======
if $node[0]['role'] == 'primary-controller' {
>>>>>>> 1d325f73
  $primary_proxy = true
} else {
  $primary_proxy = false
}
if $::role == 'primary-controller' {
  $primary_controller = true
} else {
  $primary_controller = false
}
$master_swift_proxy_nodes = filter_nodes($nodes_hash,'role','primary-controller')
$master_swift_proxy_ip = $master_swift_proxy_nodes[0]['internal_address']
#$master_hostname = $master_swift_proxy_nodes[0]['name']

#HARDCODED PARAMETERS

$multi_host              = true
$manage_volumes          = false
#Moved to CEPH if block
#$glance_backend          = 'swift'
$quantum_netnode_on_cnt  = true
$swift_loopback = false
$mirror_type = 'external'
Exec { logoutput => true }




class compact_controller (
  $quantum_network_node = $quantum_netnode_on_cnt
) {

  class {'osnailyfacter::apache_api_proxy':}

  class { 'openstack::controller_ha':
    controller_public_addresses   => $controller_public_addresses,
    controller_internal_addresses => $controller_internal_addresses,
    internal_address              => $internal_address,
    public_interface              => $::public_int,
    internal_interface            => $::internal_int,
    private_interface             => $::fuel_settings['fixed_interface'],
    internal_virtual_ip           => $::fuel_settings['management_vip'],
    public_virtual_ip             => $::fuel_settings['public_vip'],
    primary_controller            => $primary_controller,
    floating_range                => $::use_quantum ? { true=>$floating_hash, default=>false},
    fixed_range                   => $::fuel_settings['fixed_network_range'],
    multi_host                    => $multi_host,
    network_manager               => $network_manager,
    num_networks                  => $num_networks,
    network_size                  => $network_size,
    network_config                => $network_config,
    debug                         => $debug ? { 'true' => true, true => true, default=> false },
    verbose                       => $verbose ? { 'true' => true, true => true, default=> false },
    queue_provider                => $::queue_provider,
    qpid_password                 => $rabbit_hash[password],
    qpid_user                     => $rabbit_hash[user],
    qpid_nodes                    => [$::fuel_settings['management_vip']],
    auto_assign_floating_ip       => $::fuel_settings['auto_assign_floating_ip'],
    mysql_root_password           => $mysql_hash[root_password],
    admin_email                   => $access_hash[email],
    admin_user                    => $access_hash[user],
    admin_password                => $access_hash[password],
    keystone_db_password          => $keystone_hash[db_password],
    keystone_admin_token          => $keystone_hash[admin_token],
    keystone_admin_tenant         => $access_hash[tenant],
    glance_db_password            => $glance_hash[db_password],
    glance_user_password          => $glance_hash[user_password],
    nova_db_password              => $nova_hash[db_password],
    nova_user_password            => $nova_hash[user_password],
    rabbit_password               => $rabbit_hash[password],
    rabbit_user                   => $rabbit_hash[user],
    rabbit_nodes                  => $controller_nodes,
    memcached_servers             => $controller_nodes,
    export_resources              => false,
    glance_backend                => $glance_backend,
    swift_proxies                 => $swift_proxies,
    quantum                       => $::use_quantum,
    quantum_user_password         => $quantum_hash[user_password],
    quantum_db_password           => $quantum_hash[db_password],
    quantum_network_node          => $quantum_network_node,
    quantum_netnode_on_cnt        => $quantum_netnode_on_cnt,
    quantum_gre_bind_addr         => $quantum_gre_bind_addr,
    quantum_external_ipinfo       => $external_ipinfo,
    tenant_network_type           => $tenant_network_type,
    segment_range                 => $segment_range,
    cinder                        => true,
    cinder_user_password          => $cinder_hash[user_password],
    cinder_iscsi_bind_addr        => $cinder_iscsi_bind_addr,
    cinder_db_password            => $cinder_hash[db_password],
    cinder_volume_group           => "cinder",
    manage_volumes                => $is_cinder_node,
    galera_nodes                  => $controller_nodes,
    custom_mysql_setup_class      => $custom_mysql_setup_class,
    mysql_skip_name_resolve       => true,
    use_syslog                    => true,
    syslog_log_level              => $syslog_log_level,
    syslog_log_facility_glance   => $syslog_log_facility_glance,
    syslog_log_facility_cinder => $syslog_log_facility_cinder,
    syslog_log_facility_quantum => $syslog_log_facility_quantum,
    syslog_log_facility_nova => $syslog_log_facility_nova,
    syslog_log_facility_keystone => $syslog_log_facility_keystone,
    nova_rate_limits        => $nova_rate_limits,
    cinder_rate_limits      => $cinder_rate_limits,
    horizon_use_ssl         => $::fuel_settings['horizon_use_ssl'],
    use_unicast_corosync    => $::fuel_settings['use_unicast_corosync'],
  }


  class { 'swift::keystone::auth':
    password         => $swift_hash[user_password],
    public_address   => $::fuel_settings['piblic_vip'],
    internal_address => $::fuel_settings['management_vip'],
    admin_address    => $::fuel_settings['management_vip'],
  }
}

class virtual_ips () {
  cluster::virtual_ips { $vip_keys:
    vips => $vips,
  }
}



  case $::fuel_settings['role'] {
    /controller/ : {
      include osnailyfacter::test_controller

  $swift_zone = $node[0]['swift_zone']

  class { '::cluster': stage => 'corosync_setup' } ->
  class { 'virtual_ips':
    stage => 'corosync_setup'
  }
  include ::haproxy::params
  class { 'cluster::haproxy':
    global_options   => merge($::haproxy::params::global_options, {'log' => "/dev/log local0"}),
    defaults_options => merge($::haproxy::params::defaults_options, {'mode' => 'http'}),
    stage => 'cluster_head',
  }

      class { compact_controller: }
      class { 'openstack::swift::storage_node':
        storage_type          => $swift_loopback,
        loopback_size         => '5243780',
        storage_mnt_base_dir  => $swift_partition,
        storage_devices       => $mountpoints,
        swift_zone            => $swift_zone,
        swift_local_net_ip    => $storage_address,
        master_swift_proxy_ip   => $master_swift_proxy_ip,
        sync_rings            => ! $primary_proxy,
        syslog_log_level      => $syslog_log_level,
        debug                 => $debug ? { 'true' => true, true => true, default=> false },
        verbose               => $verbose ? { 'true' => true, true => true, default=> false },
      }
      if $primary_proxy {
        ring_devices {'all': storages => $controllers }
      }
      class { 'openstack::swift::proxy':
        swift_user_password     => $swift_hash[user_password],
        swift_proxies           => $controller_internal_addresses,
        primary_proxy           => $primary_proxy,
        controller_node_address => $::fuel_settings['management_vip'],
        swift_local_net_ip      => $swift_local_net_ip,
        master_swift_proxy_ip   => $master_swift_proxy_ip,
        syslog_log_level        => $syslog_log_level,
        debug                   => $debug ? { 'true' => true, true => true, default=> false },
        verbose                 => $verbose ? { 'true' => true, true => true, default=> false },
      }
      #TODO: PUT this configuration stanza into nova class
      nova_config { 'DEFAULT/start_guests_on_host_boot': value => $::fuel_settings['start_guests_on_host_boot'] }
      nova_config { 'DEFAULT/use_cow_images': value => $::fuel_settings['use_cow_images'] }
      nova_config { 'DEFAULT/compute_scheduler_driver': value => $::fuel_settings['compute_scheduler_driver'] }

#TODO: fix this so it dosn't break ceph
      if $::hostname == $::last_controller {
        class { 'openstack::img::cirros':
          os_username => shellescape($access_hash[user]),
          os_password => shellescape($access_hash[password]),
          os_tenant_name => shellescape($access_hash[tenant]),
          os_auth_url => "http://${::fuel_settings['management_vip']}:5000/v2.0/",
          img_name    => "TestVM",
          stage          => 'glance-image',
        }
        Class[glance::api]                    -> Class[openstack::img::cirros]
        Class[openstack::swift::storage_node] -> Class[openstack::img::cirros]
        Class[openstack::swift::proxy]        -> Class[openstack::img::cirros]
        Service[swift-proxy]                  -> Class[openstack::img::cirros]

      }
      if ! $::use_quantum {
        nova_floating_range{ $floating_ips_range:
          ensure          => 'present',
          pool            => 'nova',
          username        => $access_hash[user],
          api_key         => $access_hash[password],
          auth_method     => 'password',
          auth_url        => "http://${::fuel_settings['management_vip']}:5000/v2.0/",
          authtenant_name => $access_hash[tenant],
        }
        Class[nova::api] -> Nova_floating_range <| |>
      }
      if defined(Class['ceph']){
        Class['openstack::controller'] -> Class['ceph::glance']
        Class['glance::api']           -> Class['ceph::glance']
        Class['openstack::controller'] -> Class['ceph::cinder']
      }

      #ADDONS START

      if $savanna_hash['enabled'] {
        class { 'savanna' :
          savanna_enabled     => true,
          savanna_db_password => $savanna_hash['db_password'],
        }
      }

     #ADDONS END

     }

    "compute" : {
      include osnailyfacter::test_compute

      class { 'openstack::compute':
        public_interface       => $::public_int,
        private_interface      => $::fuel_settings['fixed_interface'],
        internal_address       => $internal_address,
        libvirt_type           => $::fuel_settings['libvirt_type'],
        fixed_range            => $::fuel_settings['fixed_network_range'],
        network_manager        => $network_manager,
        network_config         => $network_config,
        multi_host             => $multi_host,
        sql_connection         => "mysql://nova:${nova_hash[db_password]}@${::fuel_settings['management_vip']}/nova",
        queue_provider         => $::queue_provider,
        qpid_password          => $rabbit_hash[password],
        qpid_user              => $rabbit_hash[user],
        qpid_nodes             => [$::fuel_settings['management_vip']],
        rabbit_nodes           => $controller_nodes,
        rabbit_password        => $rabbit_hash[password],
        rabbit_user            => $rabbit_hash[user],
        rabbit_ha_virtual_ip   => $::fuel_settings['management_vip'],
        auto_assign_floating_ip => $::fuel_settings['auto_assign_floating_ip'],
        glance_api_servers     => "${::fuel_settings['management_vip']}:9292",
        vncproxy_host          => $::fuel_settings['public_vip'],
        debug                  => $debug ? { 'true' => true, true => true, default=> false },
        verbose                => $verbose ? { 'true' => true, true => true, default=> false },
        cinder_volume_group    => "cinder",
        vnc_enabled            => true,
        manage_volumes         => $cinder ? { false => $manage_volumes, default =>$is_cinder_node },
        nova_user_password     => $nova_hash[user_password],
        cache_server_ip        => $controller_nodes,
        service_endpoint       => $::fuel_settings['management_vip'],
        cinder                 => true,
        cinder_iscsi_bind_addr => $cinder_iscsi_bind_addr,
        cinder_user_password   => $cinder_hash[user_password],
        cinder_db_password     => $cinder_hash[db_password],
        db_host                => $::fuel_settings['management_vip'],
        quantum                => $::use_quantum,
        quantum_host           => $quantum_host,
        quantum_sql_connection => $quantum_sql_connection,
        quantum_user_password  => $quantum_hash[user_password],
        tenant_network_type    => $tenant_network_type,
        segment_range          => $segment_range,
        use_syslog             => true,
        syslog_log_level       => $syslog_log_level,
        syslog_log_facility    => $syslog_log_facility_nova,
        syslog_log_facility_quantum => $syslog_log_facility_quantum,
        syslog_log_facility_cinder => $syslog_log_facility_cinder,
        nova_rate_limits       => $nova_rate_limits,
        state_path             => $nova_hash[state_path],
      }

        if defined(Class['ceph']){
          Class['openstack::compute'] -> Class['ceph']
        }

#      class { "::rsyslog::client":
#        log_local => true,
#        log_auth_local => true,
#        rservers => $rservers,
#      }
      #TODO: PUT this configuration stanza into nova class
      nova_config { 'DEFAULT/start_guests_on_host_boot': value => $::fuel_settings['start_guests_on_host_boot'] }
      nova_config { 'DEFAULT/use_cow_images': value => $::fuel_settings['use_cow_images'] }
      nova_config { 'DEFAULT/compute_scheduler_driver': value => $::fuel_settings['compute_scheduler_driver'] }
    }

    "cinder" : {
      include keystone::python
      package { 'python-amqp':
        ensure => present
      }
      class { 'openstack::cinder':
        sql_connection       => "mysql://cinder:${cinder_hash[db_password]}@${::fuel_settings['management_vip']}/cinder?charset=utf8",
        glance_api_servers   => "${::fuel_settings['management_vip']}:9292",
        queue_provider       => $::queue_provider,
        qpid_password        => $rabbit_hash[password],
        qpid_user            => $rabbit_hash[user],
        qpid_nodes           => [$::fuel_settings['management_vip']],
        rabbit_password      => $rabbit_hash[password],
        rabbit_host          => false,
        rabbit_nodes         => $::fuel_settings['management_vip'],
        volume_group         => 'cinder',
        manage_volumes       => true,
        enabled              => true,
        auth_host            => $::fuel_settings['management_vip'],
        iscsi_bind_host      => $storage_address,
        cinder_user_password => $cinder_hash[user_password],
        syslog_log_facility  => $syslog_log_facility_cinder,
        syslog_log_level     => $syslog_log_level,
        debug                => $debug ? { 'true' => true, true => true, default=> false },
        verbose              => $verbose ? { 'true' => true, true => true, default=> false },
        use_syslog           => true,
      }
#      class { "::rsyslog::client":
#        log_local => true,
#        log_auth_local => true,
#        rservers => $rservers,
#      }
    }
    "ceph-osd" : {
      #Class Ceph is already defined so it will do it's thing.
      notify {"ceph_osd: ${::ceph::osd_devices}": }
      notify {"osd_devices:  ${::osd_devices_list}": }
    }
  
  }
}<|MERGE_RESOLUTION|>--- conflicted
+++ resolved
@@ -153,18 +153,12 @@
 }
 
 
-<<<<<<< HEAD
-
-
-if $::role == 'primary-controller' {
-=======
-if $node[0]['role'] == 'primary-controller' {
->>>>>>> 1d325f73
+if $::fuel_settings['role'] == 'primary-controller' {
   $primary_proxy = true
 } else {
   $primary_proxy = false
 }
-if $::role == 'primary-controller' {
+if $::fuel_settings['role'] == 'primary-controller' {
   $primary_controller = true
 } else {
   $primary_controller = false
@@ -269,7 +263,7 @@
 
   class { 'swift::keystone::auth':
     password         => $swift_hash[user_password],
-    public_address   => $::fuel_settings['piblic_vip'],
+    public_address   => $::fuel_settings['public_vip'],
     internal_address => $::fuel_settings['management_vip'],
     admin_address    => $::fuel_settings['management_vip'],
   }
@@ -334,7 +328,7 @@
       nova_config { 'DEFAULT/compute_scheduler_driver': value => $::fuel_settings['compute_scheduler_driver'] }
 
 #TODO: fix this so it dosn't break ceph
-      if $::hostname == $::last_controller {
+      if $::hostname == $::fuel_settings['last_controller'] {
         class { 'openstack::img::cirros':
           os_username => shellescape($access_hash[user]),
           os_password => shellescape($access_hash[password]),
