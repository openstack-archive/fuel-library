--- conflicted
+++ resolved
@@ -2,24 +2,11 @@
 % Template Path: <%= module_name %>/templates/rabbitmq.config
 [
 <% if config_cluster -%>
-<<<<<<< HEAD
-    {rabbit, [{log_levels, [connection,debug,info,error]}, {cluster_nodes, [<%= cluster_disk_nodes.map { |n| "\'rabbit@#{n}\'" }.join(', ') %>]}]}
-    <% if config_stomp -%>
-    % Configure the Stomp Plugin listening port
-    ,{rabbitmq_stomp, [{tcp_listeners, [<%= stomp_port %>]} ]}
-    <% end -%>
-<% else -%>
-    <% if config_stomp -%>
-    % Configure the Stomp Plugin listening port
-     {rabbitmq_stomp, [{tcp_listeners, [<%= stomp_port %>]} ]}
-    <% end -%>
-=======
 {rabbit, [{cluster_nodes, [<%= cluster_disk_nodes.map { |n| "\'rabbit@#{n}\'" }.join(', ') %>]}]}<% if config_stomp -%>,<% end %>
 <% end -%>
 <% if config_stomp -%>
 % Configure the Stomp Plugin listening port
 {rabbitmq_stomp, [{tcp_listeners, [<%= stomp_port %>]} ]}
->>>>>>> bc556390
 <% end -%>
 ].
 % EOF