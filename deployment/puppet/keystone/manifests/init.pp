#
# Module for managing keystone config.
#
# == Parameters
#
#   [package_ensure] Desired ensure state of packages. Optional. Defaults to present.
#     accepts latest or specific versions.
#   [bind_host] Host that keystone binds to.
#   [bind_port] Port that keystone binds to.
#   [public_port]
#   [compute_port]
#   [admin_port]
#   [admin_port] Port that can be used for admin tasks.
#   [admin_token] Admin token that can be used to authenticate as a keystone
#     admin. Required.
#   [verbose] Rather keystone should log at verbose level. Optional.
#     Defaults to False.
#   [debug] Rather keystone should log at debug level. Optional.
#     Defaults to False.
#   [use_syslog] Rather or not keystone should log to syslog. Optional.
#     Defaults to False.
#   [catalog_type] Type of catalog that keystone uses to store endpoints,services. Optional.
#     Defaults to sql. (Also accepts template)
<<<<<<< HEAD
#   [token_format] Format keystone uses for tokens. Optional. Defaults to PKI.
=======
#   [token_format] Format keystone uses for tokens. Optional. Defaults to UUID.
>>>>>>> eb1b8958
#     Supports PKI and UUID.
#   [cache_dir] Directory created when token_format is PKI. Optional.
#     Defaults to /var/cache/keystone.
#   [enalbles] If the keystone services should be enabled. Optioal. Default to true.
#   [sql_conneciton] Url used to connect to database.
#   [idle_timeout] Timeout when db connections should be reaped.
#
# == Dependencies
#  None
#
# == Examples
#
#   class { 'keystone':
#     log_verbose => 'True',
#     admin_token => 'my_special_token',
#   }
#
# == Authors
#
#   Dan Bode dan@puppetlabs.com
#
# == Copyright
#
# Copyright 2012 Puppetlabs Inc, unless otherwise noted.
#
class keystone(
  $admin_token,
  $package_ensure = 'present',
  $bind_host      = '0.0.0.0',
  $public_port    = '5000',
  $admin_port     = '35357',
  $compute_port   = '3000',
  $verbose        = 'False',
  $debug          = 'False',
  $use_syslog     = false,
  $catalog_type   = 'sql',
  $token_format   = 'UUID',
# TODO fix "undefined method `<<' for {}:Hash" issue if PKI was choosed
<<<<<<< HEAD
  $token_format   = 'PKI',
=======
#  $token_format   = 'PKI',
>>>>>>> eb1b8958
  $cache_dir      = '/var/cache/keystone',
  $enabled        = true,
  $sql_connection = 'sqlite:////var/lib/keystone/keystone.db',
  $idle_timeout   = '200'
) {

  validate_re($catalog_type,   'template|sql')
  validate_re($token_format,  'UUID|PKI')

  Keystone_config<||> ~> Service['keystone']
  Keystone_config<||> ~> Exec<| title == 'keystone-manage db_sync'|>
  Exec<| title == 'keystone-manage pki_setup'|> ~> Service['keystone']

  # TODO implement syslog features
  if $use_syslog {
    keystone_config {'DEFAULT/log_config': value => "/etc/keystone/logging.conf";}
    file {"keystone-logging.conf":
      content => template('keystone/logging.conf.erb'),
      path => "/etc/keystone/logging.conf",
      owner => "keystone",
      group => "keystone",
      require => File['/etc/keystone'],
    }
##TODO add rsyslog module config
  } else  {
    keystone_config {'DEFAULT/log_config': ensure=> absent;}
  }

  include 'keystone::params'

  File {
    ensure  => present,
    owner   => 'keystone',
    group   => 'keystone',
    mode    => '0644',
    notify  => Service['keystone'],
  }

  package { 'keystone':
    name   => $::keystone::params::package_name,
    ensure => $package_ensure,
  }

  group { 'keystone':
    ensure  => present,
    system  => true,
  }

  user { 'keystone':
    ensure  => 'present',
    gid     => 'keystone',
    system  => true,
  }

  file { ['/etc/keystone', '/var/log/keystone', '/var/lib/keystone']:
    ensure  => directory,
    owner   => 'keystone',
    group   => 'keystone',
    mode    => 0755,
  }

  case $::osfamily {
    'Debian' : {
      file { '/etc/keystone/keystone.conf':
        ensure  => present,
        owner   => 'keystone',
        group   => 'keystone',
        require => File['/etc/keystone']
      }
      User['keystone'] -> File['/etc/keystone']
      Group['keystone'] -> File['/etc/keystone']
      Keystone_config <| |> -> Package['keystone']
      File['/etc/keystone/keystone.conf'] -> Keystone_config <| |>
    }
    'RedHat' : {
      Package['keystone'] -> User['keystone']
      Package['keystone'] -> Group['keystone']
      Package['keystone'] -> File['/etc/keystone']
      Package['keystone'] -> Keystone_config <| |>
    }
  }

  # default config
  keystone_config {
    'DEFAULT/admin_token':  value => $admin_token;
    'DEFAULT/bind_host':    value => $bind_host;
    'DEFAULT/public_port':  value => $public_port;
    'DEFAULT/admin_port':   value => $admin_port;
    'DEFAULT/compute_port': value => $compute_port;
    'DEFAULT/verbose':      value => $verbose;
    'DEFAULT/debug':        value => $debug;
    'DEFAULT/log_file':        value => "/var/log/keystone/keystone.log";
    'identity/driver': value =>"keystone.identity.backends.sql.Identity";
    'token/driver': value =>"keystone.token.backends.sql.Token";
    'policy/driver': value =>"keystone.policy.backends.rules.Policy";
    'ec2/driver': value =>"keystone.contrib.ec2.backends.sql.Ec2";
    'filter:debug/paste.filter_factory': value =>"keystone.common.wsgi:Debug.factory";
    'filter:token_auth/paste.filter_factory': value =>"keystone.middleware:TokenAuthMiddleware.factory";
    'filter:admin_token_auth/paste.filter_factory': value =>"keystone.middleware:AdminTokenAuthMiddleware.factory";
    'filter:xml_body/paste.filter_factory': value =>"keystone.middleware:XmlBodyMiddleware.factory";
    'filter:json_body/paste.filter_factory': value =>"keystone.middleware:JsonBodyMiddleware.factory";
    'filter:user_crud_extension/paste.filter_factory': value =>"keystone.contrib.user_crud:CrudExtension.factory";
    'filter:crud_extension/paste.filter_factory': value =>"keystone.contrib.admin_crud:CrudExtension.factory";
    'filter:ec2_extension/paste.filter_factory': value =>"keystone.contrib.ec2:Ec2Extension.factory";
    'filter:s3_extension/paste.filter_factory': value =>"keystone.contrib.s3:S3Extension.factory";
    'filter:url_normalize/paste.filter_factory': value =>"keystone.middleware:NormalizingFilter.factory";
    'filter:stats_monitoring/paste.filter_factory': value =>"keystone.contrib.stats:StatsMiddleware.factory";
    'filter:stats_reporting/paste.filter_factory': value =>"keystone.contrib.stats:StatsExtension.factory";
    'app:public_service/paste.app_factory': value =>"keystone.service:public_app_factory";
    'app:admin_service/paste.app_factory': value =>"keystone.service:admin_app_factory";
    'pipeline:public_api/pipeline': value =>"stats_monitoring url_normalize token_auth admin_token_auth xml_body json_body debug ec2_extension user_crud_extension public_service";
    'pipeline:admin_api/pipeline': value =>"stats_monitoring url_normalize token_auth admin_token_auth xml_body json_body debug stats_reporting ec2_extension s3_extension crud_extension admin_service";
    'app:public_version_service/paste.app_factory': value =>"keystone.service:public_version_app_factory";
    'app:admin_version_service/paste.app_factory': value =>"keystone.service:admin_version_app_factory";
    'pipeline:public_version_api/pipeline': value =>"stats_monitoring url_normalize xml_body public_version_service";
    'pipeline:admin_version_api/pipeline': value =>"stats_monitoring url_normalize xml_body admin_version_service";
    'composite:main/use': value =>"egg:Paste#urlmap";
    'composite:main//v2.0': value =>"public_api";
    'composite:main//': value =>"public_version_api";
    'composite:admin/use': value =>"egg:Paste#urlmap";
    'composite:admin//v2.0': value =>"admin_api";
    'composite:admin//': value =>"admin_version_api";
  }

  if($sql_connection =~ /mysql:\/\/\S+:\S+@\S+\/\S+/) {
    require 'mysql::python'
  } elsif($sql_connection =~ /postgresql:\/\/\S+:\S+@\S+\/\S+/) {

  } elsif($sql_connection =~ /sqlite:\/\//) {

  } else {
    fail("Invalid db connection ${sql_connection}")
  }

  # db connection config
  keystone_config {
    'sql/connection':   value => $sql_connection;
    'sql/idle_timeout': value => $idle_timeout;
  }

  # configure based on the catalog backend
  if($catalog_type == 'template') {
    keystone_config {
      'catalog/driver':
        value => 'keystone.catalog.backends.templated.TemplatedCatalog';
      'catalog/template_file':
        value => '/etc/keystone/default_catalog.templates';
    }
  } elsif($catalog_type == 'sql' ) {
    keystone_config { 'catalog/driver':
      value => ' keystone.catalog.backends.sql.Catalog'
    }
  }

  if $enabled {
    $service_ensure = 'running'
  } else {
    $service_ensure = 'stopped'
  }
  Keystone_config <| |> -> Service['keystone']
  if $::osfamily == "Debian"
  {
    Keystone_config <| |> -> Package['keystone']
  }
  service { 'keystone':
    name       => $::keystone::params::service_name,
    ensure     => $service_ensure,
    enable     => $enabled,
    hasstatus  => true,
    hasrestart => true,
    require    => [Package['keystone']],
    provider   => $::keystone::params::service_provider,
  }

  keystone_config { 'signing/token_format': value => $token_format }
  if($token_format  == 'PKI') {
    file { $cache_dir:
      ensure => directory,
    }

    # keystone-manage pki_setup Should be run as the same system user that will be running the Keystone service to ensure 
    # proper ownership for the private key file and the associated certificates
    exec { 'keystone-manage pki_setup':
      path        => '/usr/bin',
      user        => 'keystone',
      refreshonly => true,
<<<<<<< HEAD
=======
      notify      => Service['keystone'],
>>>>>>> eb1b8958
      subscribe   => Package['keystone'],
    }
  }

  if $enabled {
    # this probably needs to happen more often than just when the db is
    # created
    exec { 'keystone-manage db_sync':
      user        => 'keystone',
      path        => '/usr/bin',
      refreshonly => true,
      notify      => Service['keystone'],
      subscribe   => Package['keystone'],
    }
  }
}<|MERGE_RESOLUTION|>--- conflicted
+++ resolved
@@ -21,11 +21,8 @@
 #     Defaults to False.
 #   [catalog_type] Type of catalog that keystone uses to store endpoints,services. Optional.
 #     Defaults to sql. (Also accepts template)
-<<<<<<< HEAD
 #   [token_format] Format keystone uses for tokens. Optional. Defaults to PKI.
-=======
 #   [token_format] Format keystone uses for tokens. Optional. Defaults to UUID.
->>>>>>> eb1b8958
 #     Supports PKI and UUID.
 #   [cache_dir] Directory created when token_format is PKI. Optional.
 #     Defaults to /var/cache/keystone.
@@ -64,11 +61,7 @@
   $catalog_type   = 'sql',
   $token_format   = 'UUID',
 # TODO fix "undefined method `<<' for {}:Hash" issue if PKI was choosed
-<<<<<<< HEAD
-  $token_format   = 'PKI',
-=======
 #  $token_format   = 'PKI',
->>>>>>> eb1b8958
   $cache_dir      = '/var/cache/keystone',
   $enabled        = true,
   $sql_connection = 'sqlite:////var/lib/keystone/keystone.db',
@@ -255,10 +248,7 @@
       path        => '/usr/bin',
       user        => 'keystone',
       refreshonly => true,
-<<<<<<< HEAD
-=======
       notify      => Service['keystone'],
->>>>>>> eb1b8958
       subscribe   => Package['keystone'],
     }
   }
