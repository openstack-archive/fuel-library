--- conflicted
+++ resolved
@@ -50,7 +50,6 @@
   Package[$dhcp_agent_package] -> Quantum_config <| |>
 
   quantum_dhcp_agent_config {
-<<<<<<< HEAD
     'DEFAULT/debug':            value => $debug;
     'DEFAULT/state_path':       value => $state_path;
     'DEFAULT/resync_interval':  value => $resync_interval;
@@ -58,31 +57,7 @@
     'DEFAULT/dhcp_driver':      value => $dhcp_driver;
     'DEFAULT/use_namespaces':   value => $use_namespaces;
     'DEFAULT/root_helper':      value => $root_helper;
-=======
-    'DEFAULT/debug':
-      value => $debug;
-
-    'DEFAULT/verbose':
-      value => $verbose;
-
-    'DEFAULT/state_path':
-      value => $state_path;
-
-    'DEFAULT/resync_interval':
-      value => $resync_interval;
-
-    'DEFAULT/interface_driver':
-      value => $interface_driver;
-
-    'DEFAULT/dhcp_driver':
-      value => $dhcp_driver;
-
-    'DEFAULT/use_namespaces':
-      value => $use_namespaces;
-
-    'DEFAULT/root_helper':
-      value => $root_helper;
->>>>>>> 901712a7
+    'DEFAULT/verbose':          value => $verbose;
   }
 
   if $enabled {
