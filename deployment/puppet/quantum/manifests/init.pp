--- conflicted
+++ resolved
@@ -28,25 +28,20 @@
   $rabbit_virtual_host    = '/',
   $rabbit_ha_virtual_ip   = false,
   $server_ha_mode         = false,
-<<<<<<< HEAD
   $auth_type        = 'keystone',
   $auth_host        = 'localhost',
   $auth_port        = '35357',
   $auth_tenant      = 'services',
   $auth_user        = 'quantum',
-  $use_syslog = false
-=======
   $log_file               = '/var/log/quantum/server.log',
   $use_syslog = false,
   $syslog_log_facility    = 'LOCAL4',
   $syslog_log_level = 'WARNING',
->>>>>>> 901712a7
 ) {
   include 'quantum::params'
 
   anchor {'quantum-init':}
 
-<<<<<<< HEAD
   if ! defined(File['/etc/quantum']) {
     file {'/etc/quantum':
       ensure  => directory,
@@ -55,20 +50,6 @@
       mode    => 755,
       #require => Package['quantum']
     }
-=======
-  File {
-    ensure  => present,
-    owner   => 'quantum',
-    group   => 'quantum',
-    mode    => '0644',
-    require => Package['quantum'],
-  }
-
-  file {'/etc/quantum':
-    ensure  => directory,
-    group   => 'root',
-    mode    => "0770",
->>>>>>> 901712a7
   }
 
   package {'quantum':
@@ -128,25 +109,14 @@
     'DEFAULT/rabbit_userid':          value => $rabbit_user;
     'DEFAULT/rabbit_password':        value => $rabbit_password;
     'DEFAULT/rabbit_virtual_host':    value => $rabbit_virtual_host;
-<<<<<<< HEAD
+    'DEFAULT/use_syslog':             value => $use_syslog;
     'keystone_authtoken/auth_host':         value => $auth_host;
     'keystone_authtoken/auth_port':         value => $auth_port;
     'keystone_authtoken/admin_tenant_name': value => $auth_tenant;
     'keystone_authtoken/admin_user':        value => $auth_user;
     'keystone_authtoken/admin_password':    value => $auth_password;
-=======
-    'DEFAULT/use_syslog':             value => $use_syslog;
->>>>>>> 901712a7
   }
   if $use_syslog {
-<<<<<<< HEAD
-    file { "quantum-logging.conf":
-      content => template('quantum/logging.conf.erb'),
-      path  => "/etc/quantum/logging.conf",
-      owner => "root",
-      group => "root",
-      mode  => 644,
-=======
     quantum_config {
       'DEFAULT/log_config': value => "/etc/quantum/logging.conf";
       'DEFAULT/log_file': ensure=> absent;
@@ -154,9 +124,10 @@
     }
     file { "quantum-logging.conf":
       content => template('quantum/logging.conf.erb'),
-      path => "/etc/quantum/logging.conf",
-      require => File['/etc/quantum'],
->>>>>>> 901712a7
+      path  => "/etc/quantum/logging.conf",
+      owner => "root",
+      group => "root",
+      mode  => 644,
     }
     file { "quantum-all.log":
       path => "/var/log/quantum-all.log",
@@ -170,27 +141,25 @@
     include rsyslog::params
     File['/etc/rsyslog.d/50-quantum.conf'] ~> Service <| title == "$rsyslog::params::service_name" |>
 
-    File['quantum-logging.conf'] ~> Service<| title == 'quantum-server' |>
-    File['quantum-logging.conf'] ~> Service<| title == 'quantum-plugin-ovs-service' |>
-    File['quantum-logging.conf'] ~> Service<| title == 'quantum-l3' |>
-    File['quantum-logging.conf'] ~> Service<| title == 'quantum-dhcp-agent' |>
+    File['quantum-logging.conf'] -> Service<| title == 'quantum-server' |>
+    File['quantum-logging.conf'] -> Anchor<| title == 'quantum-ovs-agent' |>
+    File['quantum-logging.conf'] -> Anchor<| title == 'quantum-l3' |>
+    File['quantum-logging.conf'] -> Anchor<| title == 'quantum-dhcp-agent' |>
 
   } else {
-<<<<<<< HEAD
-    file { "quantum-logging.conf":
-      content => template('quantum/logging.conf-nosyslog.erb'),
-      path  => "/etc/quantum/logging.conf",
-      owner => "root",
-      group => "root",
-      mode  => 644,
-=======
     quantum_config {
-     'DEFAULT/log_config': ensure=> absent;
-     'DEFAULT/log_file': value => $log_file;
->>>>>>> 901712a7
+      'DEFAULT/log_config': ensure=> absent;
+      'DEFAULT/log_file':   value => $log_file;
     }
+    # file { "quantum-logging.conf":
+    #   content => template('quantum/logging.conf-nosyslog.erb'),
+    #   path  => "/etc/quantum/logging.conf",
+    #   owner => "root",
+    #   group => "root",
+    #   mode  => 644,
+    # }
   }
-  quantum_config {'DEFAULT/log_config': value => "/etc/quantum/logging.conf";}
+
   File['/etc/quantum'] -> File['quantum-logging.conf']
 
   if defined(Anchor['quantum-server-config-done']) {
