--- conflicted
+++ resolved
@@ -151,17 +151,10 @@
 
     def _add_network_to_dhcp_agent(self, agent_id, net_id):
         return self._quantum_API_call(self.client.add_network_to_dhcp_agent, agent_id, {"network_id": net_id})
-<<<<<<< HEAD
 
     def _add_router_to_l3_agent(self, agent_id, router_id):
         return self._quantum_API_call(self.client.add_router_to_l3_agent, agent_id, {"router_id": router_id})
 
-=======
-
-    def _add_router_to_l3_agent(self, agent_id, router_id):
-        return self._quantum_API_call(self.client.add_router_to_l3_agent, agent_id, {"router_id": router_id})
-
->>>>>>> e26de711
     def _remove_router_from_l3_agent(self, agent_id, router_id):
         return self._quantum_API_call(self.client.remove_router_from_l3_agent, agent_id, router_id)
 
@@ -406,26 +399,6 @@
                 lambda rou: lucky_ids.add(rou['id']),
                 self._list_routers_on_l3_agent(agents['alive'][0]['id'])
             )
-<<<<<<< HEAD
-            # move routers from dead to alive agent
-            for rou in filter(lambda rr: not(rr[0]['id'] in lucky_ids), dead_routers):
-                self.log.info("unschedule router {rou} from L3 agent {agent}".format(
-                    rou=rou[0]['id'],
-                    agent=rou[1]
-                ))
-                if not self.options.get('noop'):
-                    self._remove_router_from_l3_agent(rou[1], rou[0]['id'])
-                    #todo: if error:
-                #
-                self.log.info("schedule router {rou} to L3 agent {agent}".format(
-                    rou=rou[0]['id'],
-                    agent=agents['alive'][0]['id']
-                ))
-                if not self.options.get('noop'):
-                    self._add_router_to_l3_agent(agents['alive'][0]['id'], rou[0]['id'])
-                    #todo: if error:
-=======
->>>>>>> e26de711
             # remove dead agents after rescheduling
             for agent in agents['dead']:
                 self.log.info("remove dead L3 agent: {0}".format(agent['id']))
