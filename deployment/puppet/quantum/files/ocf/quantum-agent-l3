--- conflicted
+++ resolved
@@ -410,12 +410,7 @@
     ocf_log info "OpenStack quantum-l3-agent stopped"
 
     rm -f $OCF_RESKEY_pid
-<<<<<<< HEAD
-	clean_up
-=======
-
     clean_up
->>>>>>> e26de711
 
     return $OCF_SUCCESS
 }
