# == Class: corosync
#
# This class will set up corosync for use by the Puppet Enterprise console to
# facilitate an active/standby configuration for high availability.  It is
# assumed that this module has been initially ran on a Puppet master with the
# capabilities of signing certificates to do the initial key generation.
#
# === Parameters
#
# [*enable_secauth*]
#   Controls corosync's ability to authenticate and encrypt multicast messages.
#
# [*authkey*]
#   Specifies the path to the CA which is used to sign Corosync's certificate.
#
# [*threads*]
#   How many threads you are going to let corosync use to encode and decode
#   multicast messages.  If you turn off secauth then corosync wil ignore
#   threads.
#
# [*bind_address*]
#   The ip address we are going to bind the corosync daemon too.
#
# [*port*]
#   The udp port that corosync will use to do its multcast communication.  Be
#   aware that corosync used this defined port plus minus one.
#
# [*multicast_address*]
#   An IP address that has been reserved for multicast traffic.  This is the
#   default way that Corosync accomplishes communication across the cluster.
#
# [*unicast_addresses*]
#   An array of IP addresses that make up the cluster's members.  These are
#   use if you are able to use multicast on your network and instead opt for
#   the udpu transport.  You need a relatively recent version of Corosync to
#   make this possible.
#
# [*force_online*]
#   True/false parameter specifying whether to force nodes that have been put
#   in standby back online.
#
# [*check_standby*]
#   True/false parameter specifying whether puppet should return an error log
#   message if a node is in standby. Useful for monitoring node state.
#
# [*debug*]
#   True/false parameter specifying whether Corosync should produce debug
#   output in its logs.
#
# === Examples
#
#  class { 'corosync':
#    enable_secauth    => false,
#    bind_address      => '192.168.2.10',
#    multicast_address => '239.1.1.2',
#  }
#
# === Authors
#
# Cody Herriges <cody@puppetlabs.com>
#
# === Copyright
#
# Copyright 2012, Puppet Labs, LLC.
#
class corosync (
  $enable_secauth    = 'off',
  $authkey           = '/etc/puppet/ssl/certs/ca.pem',
  $threads           = 0,
  $port              = 5405,
  $bind_address      = $::ipaddress_eth0,
  $multicast_address = "239.1.1.2",
  $unicast_addresses = undef,
  $force_online      = false,
  $check_standby     = false,
  $debug             = false,
) {
  # Making it possible to provide data with parameterized class declarations or
  # Console.

  if $unicast_addresses == undef {
    $corosync_conf = "${module_name}/corosync.conf.erb"
  } else {
    $corosync_conf = "${module_name}/corosync.conf.udpu.erb"
  }

  # We use an if here instead of a selector since we need to fail the catalog if
  # this value is provided.  This is emulating a required variable as defined in
  # parameterized class.

<<<<<<< HEAD


=======
  file { 'limitsconf':
    ensure  => present,
    path    => '/etc/security/limits.conf',
    source => 'puppet:///modules/corosync/limits.conf',
    replace => true,
    owner   => '0',
    group   => '0',
    mode    => '0644',
    before => Service["corosync"],
  }
  
  
>>>>>>> e26de711
  # Using the Puppet infrastructure's ca as the authkey, this means any node in
  # Puppet can join the cluster.  Totally not ideal, going to come up with
  # something better.
  if $enable_secauth == 'on' {
    file { '/etc/corosync/authkey':
      ensure => file,
      source => $authkey,
      mode   => '0400',
      owner  => 'root',
      group  => 'root',
      notify => Service['corosync'],
    }
  }

  package { ['corosync', 'pacemaker']: ensure => present }

  if $::osfamily == "RedHat"
  {
  	package {'crmsh': ensure => present}
  }

  # Template uses:
  # - $unicast_addresses
  # - $multicast_address
  # - $debug
  # - $bind_address
  # - $port
  # - $enable_secauth
  # - $threads
  file { '/etc/corosync/corosync.conf':
    ensure  => file,
    mode    => '0644',
    owner   => 'root',
    group   => 'root',
    content => template($corosync_conf),
    require => Package['corosync'],
  }

  file { '/etc/corosync/service.d':
    ensure  => directory,
    mode    => '0755',
    owner   => 'root',
    group   => 'root',
    recurse => true,
    purge   => true,
    require => Package['corosync']
  }

  if $::osfamily == "RedHat" {
    file { '/var/lib/pacemaker/cores/root':
      ensure  => directory,
      mode    => '0750',
      owner   => 'hacluster',
      group   => 'haclient',
      recurse => true,
      purge   => true,
      require => Package['corosync']
    }
  }

  if $::osfamily == 'Debian' {
    exec { 'enable corosync':
      command => 'sed -i s/START=no/START=yes/ /etc/default/corosync',
      path    => ['/bin', '/usr/bin'],
      unless  => 'grep START=yes /etc/default/corosync',
      require => Package['corosync'],
      before  => Service['corosync'],
    }
  }

  if $check_standby == true {
    # Throws a puppet error if node is on standby
    exec { 'check_standby node':
      command => 'echo "Node appears to be on standby" && false',
      path    => ['/bin', '/usr/bin', '/sbin', '/usr/sbin'],
      onlyif  => "crm node status|grep ${::hostname}-standby|
      grep 'value=\"on\"'",
      require => Service['corosync'],
    }
  }

  if $force_online == true {
    exec { 'force_online node':
      command => 'crm node online',
      path    => ['/bin', '/usr/bin', '/sbin', '/usr/sbin'],
      onlyif  => "crm node status|grep ${::hostname}-standby|
      grep 'value=\"on\"'",
      require => Service['corosync'],
    }
  }

  service { 'corosync':
    ensure    => running,
    enable    => true,
    subscribe => File[['/etc/corosync/corosync.conf', '/etc/corosync/service.d']],
  }
}<|MERGE_RESOLUTION|>--- conflicted
+++ resolved
@@ -88,10 +88,6 @@
   # this value is provided.  This is emulating a required variable as defined in
   # parameterized class.
 
-<<<<<<< HEAD
-
-
-=======
   file { 'limitsconf':
     ensure  => present,
     path    => '/etc/security/limits.conf',
@@ -104,7 +100,6 @@
   }
   
   
->>>>>>> e26de711
   # Using the Puppet infrastructure's ca as the authkey, this means any node in
   # Puppet can join the cluster.  Totally not ideal, going to come up with
   # something better.
