--- conflicted
+++ resolved
@@ -18,15 +18,9 @@
   Cs_resource <| name == $name |> ~> Exec["crm resource cleanup $name"]
 
   ##FIXME: we need to create a better way to workaround crm commit <-> cleanup race condition than a simple sleep 
-<<<<<<< HEAD
-  #Workaround for hostname bugs with FQDN vs short hostname 
-  exec { "crm resource cleanup $name":
-    command     => "bash -c \"(sleep 5 && crm_resource --resource $name  --cleanup --node `uname -n`) || :\"", 
-=======
   #Workaround for hostname bugs with FQDN vs short hostname
   exec { "crm resource cleanup $name":
     command     => "bash -c \"(sleep 5 && crm_resource --resource $name  --cleanup --node `uname -n`) || :\"",
->>>>>>> 00c2f1cd
     path        => ['/bin', '/usr/bin', '/sbin', '/usr/sbin'],
     returns     => [0,""],
     refreshonly => true,
