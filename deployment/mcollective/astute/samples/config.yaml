common:
  orchestrator_common:
    attributes:
      deployment_mode: multinode_compute
      deployment_engine: simplepuppet
    task_uuid: deployment_task

  openstack_common:
   internal_virtual_ip: 10.49.63.127
   public_virtual_ip: 10.49.54.127
<<<<<<< HEAD
   create_networks: "pp"
   fixed_range: 192.168.0.0/16
   floating_range: 10.49.54.0/24
=======
   create_networks: true
   fixed_range: 192.168.0.0/16
   floating_range: 10.49.54.0/24
   swift_loopback: loopback
>>>>>>> f7f960ad
   nv_physical_volumes:
    - /dev/sdz
    - /dev/sdy
   external_ip_info:
     public_net_router: 10.49.54.1
     ext_bridge: 10.49.54.15
     pool_start: 10.49.54.225
     pool_end: 10.49.54.239
   segment_range: 900:999
<<<<<<< HEAD
=======
   network_manager: nova.network.manager.FlatDHCPManager
   auto_assign_floating_ip: true
   quantum_netnode_on_cnt: true
>>>>>>> f7f960ad
   use_syslog: true
   syslog_server: 10.49.63.12
   mirror_type: custom
   quantum: true
   internal_interface: eth0
   public_interface: eth1
   private_interface: eth2
<<<<<<< HEAD
   default_gateway: 10.0.1.100
   nagios_master: fuel-controller-01.your-domain-name.com
   loopback: loopback
   cinder: true
   cinder_on_computes: true
   swift: true
=======
   public_netmask: 255.255.255.0
   internal_netmask: 255.255.255.0
   default_gateway: 10.0.1.100
   nagios_master: fuel-controller-01.your-domain-name.com
   cinder: true
   cinder_on_computes: true
   swift: true
   repo_proxy: http://10.0.0.100:3128
   deployment_id: '53'
>>>>>>> f7f960ad
   dns_nameservers:
   - 10.0.0.100
   - 8.8.8.8
   nodes:
   - name: fuel-cobbler
     role: cobbler
     internal_address: 10.0.0.100
     public_address: 10.0.1.100
   - name: fuel-controller-01
<<<<<<< HEAD
     role: controller
     internal_address: 10.0.0.101
     public_address: 10.0.1.101
=======
     role: primary-controller
     internal_address: 10.0.0.101
     public_address: 10.0.1.101
     swift_zone: 1
     mountpoints: 1 2\n 2 1
     storage_local_net_ip: 10.0.0.101
>>>>>>> f7f960ad
   - name: fuel-controller-02
     role: controller
     internal_address: 10.0.0.102
     public_address: 10.0.1.102
<<<<<<< HEAD
=======
     swift_zone: 2
     mountpoints: 1 2\n 2 1
     storage_local_net_ip: 10.0.0.102
>>>>>>> f7f960ad
   - name: fuel-controller-03
     role: controller
     internal_address: 10.0.0.104
     public_address: 10.0.1.104
<<<<<<< HEAD
=======
     swift_zone: 3
     mountpoints: 1 2\n 2 1
     storage_local_net_ip: 10.0.0.104
>>>>>>> f7f960ad
   - name: fuel-compute-01
     role: compute
     internal_address: 10.0.0.105
     public_address: 10.0.1.105
   - name: fuel-compute-02
     role: compute
     internal_address: 10.0.0.106
     public_address: 10.0.1.106
   - name: fuel-compute-03
     role: compute
     internal_address: 10.0.0.107
     public_address: 10.0.1.107
   - name: fuel-swift-01
     role: storage
     internal_address: 10.0.0.108
     public_address: 10.0.1.108
<<<<<<< HEAD
=======
     swift_zone: 4
     mountpoints: 1 2\n 2 1
     storage_local_net_ip: 10.0.0.108
>>>>>>> f7f960ad
   - name: fuel-swift-02
     role: storage
     internal_address: 10.0.0.109
     public_address: 10.0.1.109
<<<<<<< HEAD
   - name: fuel-swift-03
     role: storage
     internal_address: 10.0.0.109
     public_address: 10.0.1.109
   - name: fuel-swiftproxy-01
     role: swift-proxy
     internal_address: 10.0.0.110
=======
     swift_zone: 5
     mountpoints: 1 2\n 2 1
     storage_local_net_ip: 10.0.0.109
   - name: fuel-swift-03
     role: storage
     internal_address: 10.0.0.110
     public_address: 10.0.1.110
     swift_zone: 6
     mountpoints: 1 2\n 2 1
     storage_local_net_ip: 10.0.0.110
   - name: fuel-swiftproxy-01
     role: primary-swift-proxy
     internal_address: 10.0.0.111
>>>>>>> f7f960ad
     public_address: 10.0.1.111
   - name: fuel-swiftproxy-02
     role: swift-proxy
     internal_address: 10.0.0.112
     public_address: 10.0.1.112

  cobbler_common:
    # for Centos
    profile: "centos63_x86_64"
    # for Ubuntu
    # profile: "ubuntu_1204_x86_64"
    netboot-enabled: "1"
    # for Ubuntu
    # ksmeta: "puppet_version=2.7.19-1puppetlabs2 \
    # for Centos
    name-servers: "10.0.0.100"
    name-servers-search: "your-domain-name.com"
<<<<<<< HEAD
=======
    gateway: 10.0.0.100
>>>>>>> f7f960ad
    ksmeta: "puppet_version=2.7.19-1.el6 \
      puppet_auto_setup=1 \
      puppet_master=fuel-pm.your-domain-name.com \
      puppet_enable=0 \
      ntp_enable=1 \
      mco_auto_setup=1 \
      mco_pskey=un0aez2ei9eiGaequaey4loocohjuch4Ievu3shaeweeg5Uthi \
      mco_stomphost=10.0.0.100 \
      mco_stompport=61613 \
      mco_stompuser=mcollective \
      mco_stomppassword=AeN5mi5thahz2Aiveexo \
      mco_enable=1"


fuel-controller-01:
  hostname: "fuel-controller-01"
  role: controller
  interfaces:
    eth0:
      mac: "52:54:00:0a:39:ec"
      static: "1"
      ip-address: "10.0.0.101"
      netmask: "255.255.255.0"
      dns-name: "fuel-controller-01.your-domain-name.com"
      management: "1"
    eth1:
      mac: "52:54:00:e6:dc:c9"
      static: "0"
    eth2:
      mac: "52:54:00:ae:22:04"
      static: "1"
  interfaces_extra:
    eth0:
      peerdns: "no"
    eth1:
      peerdns: "no"
    eth2:
      promisc: "yes"
      userctl: "yes"
      peerdns: "no"

fuel-controller-02:
# If you need create 'cinder-volumes' VG at install OS -- uncomment this line and  move it above in middle of ksmeta section.
# At this line you need describe list of block devices, that must come in this group.
# cinder_bd_for_vg=/dev/sdb,/dev/sdc \
  hostname: "fuel-controller-02"
  role: controller
  interfaces:
    eth0:
      mac: "52:54:00:e4:46:5c"
      static: "1"
      ip-address: "10.0.0.102"
      netmask: "255.255.255.0"
      dns-name: "fuel-controller-02.your-domain-name.com"
      management: "1"
    eth1:
      mac: "52:54:00:b4:a5:25"
      static: "0"
    eth2:
      mac: "52:54:00:28:f8:06"
      static: "1"
  interfaces_extra:
    eth0:
      peerdns: "no"
    eth1:
      peerdns: "no"
    eth2:
      promisc: "yes"
      userctl: "yes"
      peerdns: "no"

fuel-controller-03:
# If you need create 'cinder-volumes' VG at install OS -- uncomment this line and  move it above in middle of ksmeta section.
# At this line you need describe list of block devices, that must come in this group.
# cinder_bd_for_vg=/dev/sdb,/dev/sdc \
  hostname: "fuel-controller-03"
  role: controller
  interfaces:
    eth0:
      mac: "52:54:00:09:04:40"
      static: "1"
      ip-address: "10.0.0.103"
      netmask: "255.255.255.0"
      dns-name: "fuel-controller-03.your-domain-name.com"
      management: "1"
    eth1:
      mac: "52:54:00:78:23:b7"
      static: "0"
    eth2:
      mac: "52:54:00:84:60:bf"
      static: "1"
  interfaces_extra:
    eth0:
      peerdns: "no"
    eth1:
      peerdns: "no"
    eth2:
      promisc: "yes"
      userctl: "yes"
      peerdns: "no"

fuel-quantum:
  hostname: "fuel-quantum"
  role: quantum
  interfaces:
    eth0:
      mac: "52:54:00:68:ff:9b"
      static: "1"
      ip-address: "10.0.0.105"
      netmask: "255.255.255.0"
      dns-name: "fuel-quantum.your-domain-name.com"
      management: "1"
    eth1:
      mac: "52:54:00:27:49:44"
      static: "0"
    eth2:
      mac: "52:54:00:19:0d:56"
      static: "1"
  interfaces_extra:
    eth0:
      peerdns: "no"
    eth1:
      peerdns: "no"
    eth2:
      promisc: "yes"
      userctl: "yes"
      peerdns: "no"

fuel-compute-01:
  hostname: "fuel-compute-01"
  role: compute
  interfaces:
    eth0:
      mac: "52:54:00:68:ff:9b"
      static: "1"
      ip-address: "10.0.0.110"
      netmask: "255.255.255.0"
      dns-name: "fuel-compute-01.your-domain-name.com"
      management: "1"
    eth1:
      mac: "52:54:00:27:49:44"
      static: "0"
    eth2:
      mac: "52:54:00:19:0d:56"
      static: "1"
  interfaces_extra:
    eth0:
      peerdns: "no"
    eth1:
      peerdns: "no"
    eth2:
      promisc: "yes"
      userctl: "yes"
      peerdns: "no"

fuel-compute-02:
  hostname: "fuel-compute-02"
  role: compute
  interfaces:
    eth0:
      mac: "52:54:00:68:ff:9b"
      static: "1"
      ip-address: "10.0.0.111"
      netmask: "255.255.255.0"
      dns-name: "fuel-compute-02.your-domain-name.com"
      management: "1"
    eth1:
      mac: "52:54:00:27:49:44"
      static: "0"
    eth2:
      mac: "52:54:00:19:0d:56"
      static: "1"
  interfaces_extra:
    eth0:
      peerdns: "no"
    eth1:
      peerdns: "no"
    eth2:
      promisc: "yes"
      userctl: "yes"
      peerdns: "no"<|MERGE_RESOLUTION|>--- conflicted
+++ resolved
@@ -8,16 +8,10 @@
   openstack_common:
    internal_virtual_ip: 10.49.63.127
    public_virtual_ip: 10.49.54.127
-<<<<<<< HEAD
-   create_networks: "pp"
-   fixed_range: 192.168.0.0/16
-   floating_range: 10.49.54.0/24
-=======
    create_networks: true
    fixed_range: 192.168.0.0/16
    floating_range: 10.49.54.0/24
    swift_loopback: loopback
->>>>>>> f7f960ad
    nv_physical_volumes:
     - /dev/sdz
     - /dev/sdy
@@ -27,12 +21,9 @@
      pool_start: 10.49.54.225
      pool_end: 10.49.54.239
    segment_range: 900:999
-<<<<<<< HEAD
-=======
    network_manager: nova.network.manager.FlatDHCPManager
    auto_assign_floating_ip: true
    quantum_netnode_on_cnt: true
->>>>>>> f7f960ad
    use_syslog: true
    syslog_server: 10.49.63.12
    mirror_type: custom
@@ -40,14 +31,6 @@
    internal_interface: eth0
    public_interface: eth1
    private_interface: eth2
-<<<<<<< HEAD
-   default_gateway: 10.0.1.100
-   nagios_master: fuel-controller-01.your-domain-name.com
-   loopback: loopback
-   cinder: true
-   cinder_on_computes: true
-   swift: true
-=======
    public_netmask: 255.255.255.0
    internal_netmask: 255.255.255.0
    default_gateway: 10.0.1.100
@@ -57,7 +40,6 @@
    swift: true
    repo_proxy: http://10.0.0.100:3128
    deployment_id: '53'
->>>>>>> f7f960ad
    dns_nameservers:
    - 10.0.0.100
    - 8.8.8.8
@@ -67,38 +49,26 @@
      internal_address: 10.0.0.100
      public_address: 10.0.1.100
    - name: fuel-controller-01
-<<<<<<< HEAD
-     role: controller
-     internal_address: 10.0.0.101
-     public_address: 10.0.1.101
-=======
      role: primary-controller
      internal_address: 10.0.0.101
      public_address: 10.0.1.101
      swift_zone: 1
      mountpoints: 1 2\n 2 1
      storage_local_net_ip: 10.0.0.101
->>>>>>> f7f960ad
    - name: fuel-controller-02
      role: controller
      internal_address: 10.0.0.102
      public_address: 10.0.1.102
-<<<<<<< HEAD
-=======
      swift_zone: 2
      mountpoints: 1 2\n 2 1
      storage_local_net_ip: 10.0.0.102
->>>>>>> f7f960ad
    - name: fuel-controller-03
      role: controller
      internal_address: 10.0.0.104
      public_address: 10.0.1.104
-<<<<<<< HEAD
-=======
      swift_zone: 3
      mountpoints: 1 2\n 2 1
      storage_local_net_ip: 10.0.0.104
->>>>>>> f7f960ad
    - name: fuel-compute-01
      role: compute
      internal_address: 10.0.0.105
@@ -115,25 +85,13 @@
      role: storage
      internal_address: 10.0.0.108
      public_address: 10.0.1.108
-<<<<<<< HEAD
-=======
      swift_zone: 4
      mountpoints: 1 2\n 2 1
      storage_local_net_ip: 10.0.0.108
->>>>>>> f7f960ad
    - name: fuel-swift-02
      role: storage
      internal_address: 10.0.0.109
      public_address: 10.0.1.109
-<<<<<<< HEAD
-   - name: fuel-swift-03
-     role: storage
-     internal_address: 10.0.0.109
-     public_address: 10.0.1.109
-   - name: fuel-swiftproxy-01
-     role: swift-proxy
-     internal_address: 10.0.0.110
-=======
      swift_zone: 5
      mountpoints: 1 2\n 2 1
      storage_local_net_ip: 10.0.0.109
@@ -147,7 +105,6 @@
    - name: fuel-swiftproxy-01
      role: primary-swift-proxy
      internal_address: 10.0.0.111
->>>>>>> f7f960ad
      public_address: 10.0.1.111
    - name: fuel-swiftproxy-02
      role: swift-proxy
@@ -165,10 +122,7 @@
     # for Centos
     name-servers: "10.0.0.100"
     name-servers-search: "your-domain-name.com"
-<<<<<<< HEAD
-=======
     gateway: 10.0.0.100
->>>>>>> f7f960ad
     ksmeta: "puppet_version=2.7.19-1.el6 \
       puppet_auto_setup=1 \
       puppet_master=fuel-pm.your-domain-name.com \
